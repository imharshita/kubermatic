/*
Copyright 2020 The Kubermatic Kubernetes Platform contributors.

Licensed under the Apache License, Version 2.0 (the "License");
you may not use this file except in compliance with the License.
You may obtain a copy of the License at

    http://www.apache.org/licenses/LICENSE-2.0

Unless required by applicable law or agreed to in writing, software
distributed under the License is distributed on an "AS IS" BASIS,
WITHOUT WARRANTIES OR CONDITIONS OF ANY KIND, either express or implied.
See the License for the specific language governing permissions and
limitations under the License.
*/

package kubernetes

import (
	"context"
	"encoding/base64"
	"fmt"
	"strconv"

	providerconfig "github.com/kubermatic/machine-controller/pkg/providerconfig/types"
	apiv2 "k8c.io/kubermatic/v2/pkg/api/v2"
	kubermaticv1 "k8c.io/kubermatic/v2/pkg/apis/kubermatic/v1"
	"k8c.io/kubermatic/v2/pkg/provider"
	awsprovider "k8c.io/kubermatic/v2/pkg/provider/cloud/aws"
	"k8c.io/kubermatic/v2/pkg/provider/cloud/azure"
	"k8c.io/kubermatic/v2/pkg/provider/cloud/digitalocean"
	"k8c.io/kubermatic/v2/pkg/provider/cloud/gcp"
	"k8c.io/kubermatic/v2/pkg/provider/cloud/hetzner"
	"k8c.io/kubermatic/v2/pkg/provider/cloud/openstack"
	"k8c.io/kubermatic/v2/pkg/provider/cloud/packet"
	"k8c.io/kubermatic/v2/pkg/resources"
	utilerrors "k8c.io/kubermatic/v2/pkg/util/errors"
	"k8c.io/reconciler/pkg/reconciling"

	corev1 "k8s.io/api/core/v1"
	ctrlruntimeclient "sigs.k8s.io/controller-runtime/pkg/client"
)

// CreateOrUpdateCredentialSecretForCluster creates a new secret for a credential.
func CreateOrUpdateCredentialSecretForCluster(ctx context.Context, seedClient ctrlruntimeclient.Client, cluster *kubermaticv1.Cluster) error {
	_, err := createOrUpdateCredentialSecretForCluster(ctx, seedClient, cluster)
	return err
}

func createOrUpdateCredentialSecretForCluster(ctx context.Context, seedClient ctrlruntimeclient.Client, cluster *kubermaticv1.Cluster) (bool, error) {
	if cluster.Spec.Cloud.AWS != nil {
		return createOrUpdateAWSSecret(ctx, seedClient, cluster)
	}
	if cluster.Spec.Cloud.Azure != nil {
		return createOrUpdateAzureSecret(ctx, seedClient, cluster)
	}
	if cluster.Spec.Cloud.Digitalocean != nil {
		return createOrUpdateDigitaloceanSecret(ctx, seedClient, cluster)
	}
	if cluster.Spec.Cloud.GCP != nil {
		return createOrUpdateGCPSecret(ctx, seedClient, cluster)
	}
	if cluster.Spec.Cloud.Hetzner != nil {
		return createOrUpdateHetznerSecret(ctx, seedClient, cluster)
	}
	if cluster.Spec.Cloud.Openstack != nil {
		return createOrUpdateOpenstackSecret(ctx, seedClient, cluster)
	}
	if cluster.Spec.Cloud.Packet != nil {
		return createOrUpdatePacketSecret(ctx, seedClient, cluster)
	}
	if cluster.Spec.Cloud.Kubevirt != nil {
		return createOrUpdateKubevirtSecret(ctx, seedClient, cluster)
	}
	if cluster.Spec.Cloud.VSphere != nil {
		return createVSphereSecret(ctx, seedClient, cluster)
	}
	if cluster.Spec.Cloud.Alibaba != nil {
		return createAlibabaSecret(ctx, seedClient, cluster)
	}
	if cluster.Spec.Cloud.Anexia != nil {
		return createOrUpdateAnexiaSecret(ctx, seedClient, cluster)
	}
	if cluster.Spec.Cloud.Nutanix != nil {
		return createOrUpdateNutanixSecret(ctx, seedClient, cluster)
	}
	if cluster.Spec.Cloud.VMwareCloudDirector != nil {
		return createOrUpdateVMwareCloudDirectorSecret(ctx, seedClient, cluster)
	}
	return false, nil
}

func ensureCredentialSecret(ctx context.Context, seedClient ctrlruntimeclient.Client, cluster *kubermaticv1.Cluster, secretData map[string][]byte) (*providerconfig.GlobalSecretKeySelector, error) {
	creator, err := credentialSecretReconcilerFactory(cluster.GetSecretName(), cluster.Labels, secretData)
	if err != nil {
		return nil, err
	}

	if err := reconciling.ReconcileSecrets(ctx, []reconciling.NamedSecretReconcilerFactory{creator}, resources.KubermaticNamespace, seedClient); err != nil {
		return nil, err
	}

	return &providerconfig.GlobalSecretKeySelector{
		ObjectReference: corev1.ObjectReference{
			Name:      cluster.GetSecretName(),
			Namespace: resources.KubermaticNamespace,
		},
	}, nil
}

func credentialSecretReconcilerFactory(secretName string, clusterLabels map[string]string, secretData map[string][]byte) (reconciling.NamedSecretReconcilerFactory, error) {
	projectID := clusterLabels[kubermaticv1.ProjectIDLabelKey]
	if len(projectID) == 0 {
		return nil, fmt.Errorf("cluster is missing '%s' label", kubermaticv1.ProjectIDLabelKey)
	}

	return func() (name string, create reconciling.SecretReconciler) {
		return secretName, func(existing *corev1.Secret) (*corev1.Secret, error) {
			if existing.Labels == nil {
				existing.Labels = map[string]string{}
			}

			existing.Labels[kubermaticv1.ProjectIDLabelKey] = projectID
			existing.Data = secretData

			return existing, nil
		}
	}, nil
}

func createOrUpdateAWSSecret(ctx context.Context, seedClient ctrlruntimeclient.Client, cluster *kubermaticv1.Cluster) (bool, error) {
	spec := cluster.Spec.Cloud.AWS

	// already migrated
	if spec.AccessKeyID == "" && spec.SecretAccessKey == "" {
		return false, nil
	}

	// move credentials into dedicated Secret
	credentialRef, err := ensureCredentialSecret(ctx, seedClient, cluster, map[string][]byte{
		resources.AWSAccessKeyID:     []byte(spec.AccessKeyID),
		resources.AWSSecretAccessKey: []byte(spec.SecretAccessKey),
	})
	if err != nil {
		return false, err
	}

	// add secret key selectors to cluster object
	cluster.Spec.Cloud.AWS.CredentialsReference = credentialRef

	// clean old inline credentials
	cluster.Spec.Cloud.AWS.AccessKeyID = ""
	cluster.Spec.Cloud.AWS.SecretAccessKey = ""

	return true, nil
}

func createOrUpdateAzureSecret(ctx context.Context, seedClient ctrlruntimeclient.Client, cluster *kubermaticv1.Cluster) (bool, error) {
	spec := cluster.Spec.Cloud.Azure

	// already migrated
	if spec.TenantID == "" && spec.SubscriptionID == "" && spec.ClientID == "" && spec.ClientSecret == "" {
		return false, nil
	}

	// move credentials into dedicated Secret
	credentialRef, err := ensureCredentialSecret(ctx, seedClient, cluster, map[string][]byte{
		resources.AzureTenantID:       []byte(spec.TenantID),
		resources.AzureSubscriptionID: []byte(spec.SubscriptionID),
		resources.AzureClientID:       []byte(spec.ClientID),
		resources.AzureClientSecret:   []byte(spec.ClientSecret),
	})
	if err != nil {
		return false, err
	}

	// add secret key selectors to cluster object
	cluster.Spec.Cloud.Azure.CredentialsReference = credentialRef

	// clean old inline credentials
	cluster.Spec.Cloud.Azure.TenantID = ""
	cluster.Spec.Cloud.Azure.SubscriptionID = ""
	cluster.Spec.Cloud.Azure.ClientID = ""
	cluster.Spec.Cloud.Azure.ClientSecret = ""

	return true, nil
}

func createOrUpdateDigitaloceanSecret(ctx context.Context, seedClient ctrlruntimeclient.Client, cluster *kubermaticv1.Cluster) (bool, error) {
	spec := cluster.Spec.Cloud.Digitalocean

	// already migrated
	if spec.Token == "" {
		return false, nil
	}

	// move credentials into dedicated Secret
	credentialRef, err := ensureCredentialSecret(ctx, seedClient, cluster, map[string][]byte{
		resources.DigitaloceanToken: []byte(spec.Token),
	})
	if err != nil {
		return false, err
	}

	// add secret key selectors to cluster object
	cluster.Spec.Cloud.Digitalocean.CredentialsReference = credentialRef

	// clean old inline credentials
	cluster.Spec.Cloud.Digitalocean.Token = ""

	return true, nil
}

func createOrUpdateGCPSecret(ctx context.Context, seedClient ctrlruntimeclient.Client, cluster *kubermaticv1.Cluster) (bool, error) {
	spec := cluster.Spec.Cloud.GCP

	// already migrated
	if spec.ServiceAccount == "" {
		return false, nil
	}

	// move credentials into dedicated Secret
	credentialRef, err := ensureCredentialSecret(ctx, seedClient, cluster, map[string][]byte{
		resources.GCPServiceAccount: []byte(spec.ServiceAccount),
	})
	if err != nil {
		return false, err
	}

	// add secret key selectors to cluster object
	cluster.Spec.Cloud.GCP.CredentialsReference = credentialRef

	// clean old inline credentials
	cluster.Spec.Cloud.GCP.ServiceAccount = ""

	return true, nil
}

func createOrUpdateHetznerSecret(ctx context.Context, seedClient ctrlruntimeclient.Client, cluster *kubermaticv1.Cluster) (bool, error) {
	spec := cluster.Spec.Cloud.Hetzner

	// already migrated
	if spec.Token == "" {
		return false, nil
	}

	// move credentials into dedicated Secret
	credentialRef, err := ensureCredentialSecret(ctx, seedClient, cluster, map[string][]byte{
		resources.HetznerToken: []byte(spec.Token),
	})
	if err != nil {
		return false, err
	}

	// add secret key selectors to cluster object
	cluster.Spec.Cloud.Hetzner.CredentialsReference = credentialRef

	// clean old inline credentials
	cluster.Spec.Cloud.Hetzner.Token = ""

	return true, nil
}

func createOrUpdateOpenstackSecret(ctx context.Context, seedClient ctrlruntimeclient.Client, cluster *kubermaticv1.Cluster) (bool, error) {
	spec := cluster.Spec.Cloud.Openstack

	// already migrated
	if spec.Username == "" && spec.Password == "" && spec.Project == "" && spec.ProjectID == "" && spec.Domain == "" && spec.ApplicationCredentialID == "" && spec.ApplicationCredentialSecret == "" && !spec.UseToken {
		return false, nil
	}

	secretKeySelector := provider.SecretKeySelectorValueFuncFactory(ctx, seedClient)
	oldCred, err := openstack.GetCredentialsForCluster(cluster.Spec.Cloud, secretKeySelector)
	if err != nil {
		return false, err
	}
	if spec.Project == "" {
		spec.Project = oldCred.Project
	}
	if spec.ProjectID == "" {
		spec.ProjectID = oldCred.ProjectID
	}
	if spec.Domain == "" {
		spec.Domain = oldCred.Domain
	}
	authToken := ""
	if spec.UseToken {
		if spec.Token == "" {
			return false, fmt.Errorf("failed to get authentication token")
		}
		authToken = spec.Token
	}

	// move credentials into dedicated Secret
	credentialRef, err := ensureCredentialSecret(ctx, seedClient, cluster, map[string][]byte{
		resources.OpenstackUsername:                    []byte(spec.Username),
		resources.OpenstackPassword:                    []byte(spec.Password),
		resources.OpenstackProject:                     []byte(spec.Project),
		resources.OpenstackProjectID:                   []byte(spec.ProjectID),
		resources.OpenstackDomain:                      []byte(spec.Domain),
		resources.OpenstackApplicationCredentialID:     []byte(spec.ApplicationCredentialID),
		resources.OpenstackApplicationCredentialSecret: []byte(spec.ApplicationCredentialSecret),
		resources.OpenstackToken:                       []byte(authToken),
	})
	if err != nil {
		return false, err
	}

	// add secret key selectors to cluster object
	cluster.Spec.Cloud.Openstack.CredentialsReference = credentialRef

	// clean old inline credentials
	cluster.Spec.Cloud.Openstack.Username = ""
	cluster.Spec.Cloud.Openstack.Password = ""
	cluster.Spec.Cloud.Openstack.Project = ""
	cluster.Spec.Cloud.Openstack.ProjectID = ""
	cluster.Spec.Cloud.Openstack.Domain = ""
	cluster.Spec.Cloud.Openstack.ApplicationCredentialSecret = ""
	cluster.Spec.Cloud.Openstack.ApplicationCredentialID = ""
	cluster.Spec.Cloud.Openstack.UseToken = false

	return true, nil
}

func createOrUpdatePacketSecret(ctx context.Context, seedClient ctrlruntimeclient.Client, cluster *kubermaticv1.Cluster) (bool, error) {
	spec := cluster.Spec.Cloud.Packet

	// already migrated
	if spec.APIKey == "" && spec.ProjectID == "" {
		return false, nil
	}

	// move credentials into dedicated Secret
	credentialRef, err := ensureCredentialSecret(ctx, seedClient, cluster, map[string][]byte{
		resources.PacketAPIKey:    []byte(spec.APIKey),
		resources.PacketProjectID: []byte(spec.ProjectID),
	})
	if err != nil {
		return false, err
	}

	// add secret key selectors to cluster object
	cluster.Spec.Cloud.Packet.CredentialsReference = credentialRef

	// clean old inline credentials
	cluster.Spec.Cloud.Packet.APIKey = ""
	cluster.Spec.Cloud.Packet.ProjectID = ""

	return true, nil
}

func createOrUpdateKubevirtSecret(ctx context.Context, seedClient ctrlruntimeclient.Client, cluster *kubermaticv1.Cluster) (bool, error) {
	spec := cluster.Spec.Cloud.Kubevirt
	// already migrated
	if spec.Kubeconfig == "" {
		return false, nil
	}

	// move credentials into dedicated Secret
	credentialRef, err := ensureCredentialSecret(ctx, seedClient, cluster, map[string][]byte{
		resources.KubeVirtKubeconfig: []byte(spec.Kubeconfig),
	})
	if err != nil {
		return false, err
	}

	// add secret key selectors to cluster object
	cluster.Spec.Cloud.Kubevirt.CredentialsReference = credentialRef

	// clean old inline credentials
	cluster.Spec.Cloud.Kubevirt.Kubeconfig = ""

	return true, nil
}

func createVSphereSecret(ctx context.Context, seedClient ctrlruntimeclient.Client, cluster *kubermaticv1.Cluster) (bool, error) {
	spec := cluster.Spec.Cloud.VSphere

	// already migrated
	if spec.Username == "" && spec.Password == "" && spec.InfraManagementUser.Username == "" && spec.InfraManagementUser.Password == "" {
		return false, nil
	}

	// move credentials into dedicated Secret
	credentialRef, err := ensureCredentialSecret(ctx, seedClient, cluster, map[string][]byte{
		resources.VsphereUsername:                    []byte(spec.Username),
		resources.VspherePassword:                    []byte(spec.Password),
		resources.VsphereInfraManagementUserUsername: []byte(spec.InfraManagementUser.Username),
		resources.VsphereInfraManagementUserPassword: []byte(spec.InfraManagementUser.Password),
	})
	if err != nil {
		return false, err
	}

	// add secret key selectors to cluster object
	cluster.Spec.Cloud.VSphere.CredentialsReference = credentialRef

	// clean old inline credentials
	cluster.Spec.Cloud.VSphere.Username = ""
	cluster.Spec.Cloud.VSphere.Password = ""
	cluster.Spec.Cloud.VSphere.InfraManagementUser.Username = ""
	cluster.Spec.Cloud.VSphere.InfraManagementUser.Password = ""

	return true, nil
}

func createAlibabaSecret(ctx context.Context, seedClient ctrlruntimeclient.Client, cluster *kubermaticv1.Cluster) (bool, error) {
	spec := cluster.Spec.Cloud.Alibaba

	// already migrated
	if spec.AccessKeyID == "" && spec.AccessKeySecret == "" {
		return false, nil
	}

	// move credentials into dedicated Secret
	credentialRef, err := ensureCredentialSecret(ctx, seedClient, cluster, map[string][]byte{
		resources.AlibabaAccessKeyID:     []byte(spec.AccessKeyID),
		resources.AlibabaAccessKeySecret: []byte(spec.AccessKeySecret),
	})
	if err != nil {
		return false, err
	}

	// add secret key selectors to cluster object
	cluster.Spec.Cloud.Alibaba.CredentialsReference = credentialRef

	// clean old inline credentials
	cluster.Spec.Cloud.Alibaba.AccessKeyID = ""
	cluster.Spec.Cloud.Alibaba.AccessKeySecret = ""

	return true, nil
}

func createOrUpdateAnexiaSecret(ctx context.Context, seedClient ctrlruntimeclient.Client, cluster *kubermaticv1.Cluster) (bool, error) {
	spec := cluster.Spec.Cloud.Anexia

	// already migrated
	if spec.Token == "" {
		return false, nil
	}

	// move credentials into dedicated Secret
	credentialRef, err := ensureCredentialSecret(ctx, seedClient, cluster, map[string][]byte{
		resources.AnexiaToken: []byte(spec.Token),
	})
	if err != nil {
		return false, err
	}

	// add secret key selectors to cluster object
	cluster.Spec.Cloud.Anexia.CredentialsReference = credentialRef

	// clean old inline credentials
	cluster.Spec.Cloud.Anexia.Token = ""

	return true, nil
}

func createOrUpdateNutanixSecret(ctx context.Context, seedClient ctrlruntimeclient.Client, cluster *kubermaticv1.Cluster) (bool, error) {
	spec := cluster.Spec.Cloud.Nutanix

	// already migrated
	if spec.Username == "" && spec.Password == "" && spec.ProxyURL == "" && (spec.CSI == nil || (spec.CSI.Username == "" && spec.CSI.Password == "")) {
		return false, nil
	}

	secretData := map[string][]byte{
		resources.NutanixUsername: []byte(spec.Username),
		resources.NutanixPassword: []byte(spec.Password),
	}

	if spec.ProxyURL != "" {
		secretData[resources.NutanixProxyURL] = []byte(spec.ProxyURL)
	}

	// clean old inline credentials
	cluster.Spec.Cloud.Nutanix.Username = ""
	cluster.Spec.Cloud.Nutanix.Password = ""
	cluster.Spec.Cloud.Nutanix.ProxyURL = ""

	if spec.CSI != nil {
		secretData[resources.NutanixCSIUsername] = []byte(spec.CSI.Username)
		secretData[resources.NutanixCSIPassword] = []byte(spec.CSI.Password)

		cluster.Spec.Cloud.Nutanix.CSI.Username = ""
		cluster.Spec.Cloud.Nutanix.CSI.Password = ""
	}

	credentialRef, err := ensureCredentialSecret(ctx, seedClient, cluster, secretData)
	if err != nil {
		return false, err
	}

	// add secret key reference to cluster object
	cluster.Spec.Cloud.Nutanix.CredentialsReference = credentialRef

	return true, nil
}

func createOrUpdateVMwareCloudDirectorSecret(ctx context.Context, seedClient ctrlruntimeclient.Client, cluster *kubermaticv1.Cluster) (bool, error) {
	spec := cluster.Spec.Cloud.VMwareCloudDirector

	// already migrated
	if spec.Username == "" && spec.Password == "" && spec.Organization == "" && spec.VDC == "" {
		return false, nil
	}

	// move credentials into dedicated Secret
	credentialRef, err := ensureCredentialSecret(ctx, seedClient, cluster, map[string][]byte{
		resources.VMwareCloudDirectorUsername:     []byte(spec.Username),
		resources.VMwareCloudDirectorPassword:     []byte(spec.Password),
		resources.VMwareCloudDirectorOrganization: []byte(spec.Organization),
		resources.VMwareCloudDirectorVDC:          []byte(spec.VDC),
	})
	if err != nil {
		return false, err
	}

	// add secret key selectors to cluster object
	cluster.Spec.Cloud.VMwareCloudDirector.CredentialsReference = credentialRef

	// clean old inline credentials
	cluster.Spec.Cloud.VMwareCloudDirector.Username = ""
	cluster.Spec.Cloud.VMwareCloudDirector.Password = ""
	cluster.Spec.Cloud.VMwareCloudDirector.Organization = ""
	cluster.Spec.Cloud.VMwareCloudDirector.VDC = ""

	return true, nil
}

func GetKubeOneNamespaceName(externalClusterName string) string {
	return fmt.Sprintf("%s-%s", resources.KubeOneNamespacePrefix, externalClusterName)
}

<<<<<<< HEAD
// // CreateOrUpdateKubeOneCredentialSecret creates a new secret for a credential.
// func (p *ExternalClusterProvider) CreateOrUpdateKubeOneCredentialSecret(ctx context.Context, cloud apiv2.KubeOneCloudSpec, externalCluster *kubermaticv1.ExternalCluster) error {
// 	secretName := GetKubeOneCredentialsSecretName(externalCluster.Name, cloud)

// 	if cloud.AWS != nil {
// 		externalCluster.Spec.CloudSpec.KubeOne.ProviderName = resources.KubeOneAWS
// 		return createOrUpdateKubeOneAWSSecret(ctx, cloud, p.GetMasterClient(), secretName, externalCluster)
// 	}
// 	if cloud.GCP != nil {
// 		externalCluster.Spec.CloudSpec.KubeOne.ProviderName = resources.KubeOneGCP
// 		return createOrUpdateKubeOneGCPSecret(ctx, cloud, p.GetMasterClient(), secretName, externalCluster)
// 	}
// 	if cloud.Azure != nil {
// 		externalCluster.Spec.CloudSpec.KubeOne.ProviderName = resources.KubeOneAzure
// 		return createOrUpdateKubeOneAzureSecret(ctx, cloud, p.GetMasterClient(), secretName, externalCluster)
// 	}
// 	if cloud.DigitalOcean != nil {
// 		externalCluster.Spec.CloudSpec.KubeOne.ProviderName = resources.KubeOneDigitalOcean
// 		return createOrUpdateKubeOneDigitaloceanSecret(ctx, cloud, p.GetMasterClient(), secretName, externalCluster)
// 	}
// 	if cloud.VSphere != nil {
// 		externalCluster.Spec.CloudSpec.KubeOne.ProviderName = resources.KubeOneVSphere
// 		return createOrUpdateKubeOneVSphereSecret(ctx, cloud, p.GetMasterClient(), secretName, externalCluster)
// 	}
// 	if cloud.Hetzner != nil {
// 		externalCluster.Spec.CloudSpec.KubeOne.ProviderName = resources.KubeOneHetzner
// 		return createOrUpdateKubeOneHetznerSecret(ctx, cloud, p.GetMasterClient(), secretName, externalCluster)
// 	}
// 	if cloud.Equinix != nil {
// 		externalCluster.Spec.CloudSpec.KubeOne.ProviderName = resources.KubeOneEquinix
// 		return createOrUpdateKubeOneEquinixSecret(ctx, cloud, p.GetMasterClient(), secretName, externalCluster)
// 	}
// 	if cloud.OpenStack != nil {
// 		externalCluster.Spec.CloudSpec.KubeOne.ProviderName = resources.KubeOneOpenStack
// 		return createOrUpdateKubeOneOpenstackSecret(ctx, cloud, p.GetMasterClient(), secretName, externalCluster)
// 	}
// 	if cloud.Nutanix != nil {
// 		externalCluster.Spec.CloudSpec.KubeOne.ProviderName = resources.KubeOneNutanix
// 		return createOrUpdateKubeOneNutanixSecret(ctx, cloud, p.GetMasterClient(), secretName, externalCluster)
// 	}
// 	if cloud.VMwareCloudDirector != nil {
// 		externalCluster.Spec.CloudSpec.KubeOne.ProviderName = resources.KubeOneVMwareCloudDirector
// 		return createOrUpdateKubeOneVMwareCloudDirectorSecret(ctx, cloud, p.GetMasterClient(), secretName, externalCluster)
// 	}
// 	return nil
// }
=======
func (p *ExternalClusterProvider) CreateKubeOneClusterNamespace(ctx context.Context, externalCluster *kubermaticv1.ExternalCluster) error {
	kubeOneNamespace := &corev1.Namespace{
		ObjectMeta: metav1.ObjectMeta{
			Name: GetKubeOneNamespaceName(externalCluster.Name),
		},
	}
	if err := p.GetMasterClient().Create(ctx, kubeOneNamespace); err != nil {
		return fmt.Errorf("failed to create kubeone cluster namespace: %w", err)
	}

	return nil
}

func ensureCredentialKubeOneSecret(ctx context.Context, masterClient ctrlruntimeclient.Client, externalcluster *kubermaticv1.ExternalCluster, secretName string, secretData map[string][]byte) (*providerconfig.GlobalSecretKeySelector, error) {
	creator, err := credentialSecretReconcilerFactory(secretName, externalcluster.Labels, secretData)
	if err != nil {
		return nil, err
	}

	kubeOneNamespaceName := GetKubeOneNamespaceName(externalcluster.Name)
	creators := []reconciling.NamedSecretReconcilerFactory{creator}

	if err := reconciling.ReconcileSecrets(ctx, creators, kubeOneNamespaceName, masterClient); err != nil {
		return nil, err
	}

	return &providerconfig.GlobalSecretKeySelector{
		ObjectReference: corev1.ObjectReference{
			Name:      secretName,
			Namespace: kubeOneNamespaceName,
		},
	}, nil
}

// CreateOrUpdateKubeOneCredentialSecret creates a new secret for a credential.
func (p *ExternalClusterProvider) CreateOrUpdateKubeOneCredentialSecret(ctx context.Context, cloud apiv2.KubeOneCloudSpec, externalCluster *kubermaticv1.ExternalCluster) error {
	secretName := GetKubeOneCredentialsSecretName(cloud)

	if cloud.AWS != nil {
		externalCluster.Spec.CloudSpec.KubeOne.ProviderName = resources.KubeOneAWS
		return createOrUpdateKubeOneAWSSecret(ctx, cloud, p.GetMasterClient(), secretName, externalCluster)
	}
	if cloud.GCP != nil {
		externalCluster.Spec.CloudSpec.KubeOne.ProviderName = resources.KubeOneGCP
		return createOrUpdateKubeOneGCPSecret(ctx, cloud, p.GetMasterClient(), secretName, externalCluster)
	}
	if cloud.Azure != nil {
		externalCluster.Spec.CloudSpec.KubeOne.ProviderName = resources.KubeOneAzure
		return createOrUpdateKubeOneAzureSecret(ctx, cloud, p.GetMasterClient(), secretName, externalCluster)
	}
	if cloud.DigitalOcean != nil {
		externalCluster.Spec.CloudSpec.KubeOne.ProviderName = resources.KubeOneDigitalOcean
		return createOrUpdateKubeOneDigitaloceanSecret(ctx, cloud, p.GetMasterClient(), secretName, externalCluster)
	}
	if cloud.VSphere != nil {
		externalCluster.Spec.CloudSpec.KubeOne.ProviderName = resources.KubeOneVSphere
		return createOrUpdateKubeOneVSphereSecret(ctx, cloud, p.GetMasterClient(), secretName, externalCluster)
	}
	if cloud.Hetzner != nil {
		externalCluster.Spec.CloudSpec.KubeOne.ProviderName = resources.KubeOneHetzner
		return createOrUpdateKubeOneHetznerSecret(ctx, cloud, p.GetMasterClient(), secretName, externalCluster)
	}
	if cloud.Equinix != nil {
		externalCluster.Spec.CloudSpec.KubeOne.ProviderName = resources.KubeOneEquinix
		return createOrUpdateKubeOneEquinixSecret(ctx, cloud, p.GetMasterClient(), secretName, externalCluster)
	}
	if cloud.OpenStack != nil {
		externalCluster.Spec.CloudSpec.KubeOne.ProviderName = resources.KubeOneOpenStack
		return createOrUpdateKubeOneOpenstackSecret(ctx, cloud, p.GetMasterClient(), secretName, externalCluster)
	}
	if cloud.Nutanix != nil {
		externalCluster.Spec.CloudSpec.KubeOne.ProviderName = resources.KubeOneNutanix
		return createOrUpdateKubeOneNutanixSecret(ctx, cloud, p.GetMasterClient(), secretName, externalCluster)
	}
	if cloud.VMwareCloudDirector != nil {
		externalCluster.Spec.CloudSpec.KubeOne.ProviderName = resources.KubeOneVMwareCloudDirector
		return createOrUpdateKubeOneVMwareCloudDirectorSecret(ctx, cloud, p.GetMasterClient(), secretName, externalCluster)
	}
	return nil
}
>>>>>>> 9f594611

func createOrUpdateKubeOneAWSSecret(ctx context.Context, cloud apiv2.KubeOneCloudSpec, masterClient ctrlruntimeclient.Client, secretName string, externalcluster *kubermaticv1.ExternalCluster) error {
	if cloud.AWS.AccessKeyID == "" || cloud.AWS.SecretAccessKey == "" {
		return utilerrors.NewBadRequest("kubeone aws credentials missing")
	}

	if err := awsprovider.ValidateCredentials(ctx, cloud.AWS.AccessKeyID, cloud.AWS.SecretAccessKey); err != nil {
		return fmt.Errorf("invalid AWS credentials: %w", err)
	}

	// move credentials into dedicated Secret
	credentialRef, err := ensureCredentialKubeOneSecret(ctx, masterClient, externalcluster, secretName, map[string][]byte{
		resources.AWSAccessKeyID:     []byte(cloud.AWS.AccessKeyID),
		resources.AWSSecretAccessKey: []byte(cloud.AWS.SecretAccessKey),
	})
	if err != nil {
		return err
	}

	// add secret key selectors to externalCluster object
	externalcluster.Spec.CloudSpec.KubeOne.CredentialsReference = credentialRef

	return nil
}

func createOrUpdateKubeOneGCPSecret(ctx context.Context, cloud apiv2.KubeOneCloudSpec, masterClient ctrlruntimeclient.Client, secretName string, externalCluster *kubermaticv1.ExternalCluster) error {
	encodedServiceAccount := cloud.GCP.ServiceAccount
	if encodedServiceAccount == "" {
		return utilerrors.NewBadRequest("kubeone gcp credentials missing")
	}

	if err := gcp.ValidateCredentials(ctx, encodedServiceAccount); err != nil {
		return fmt.Errorf("invalid GCP credentials: %w", err)
	}

	serviceAccount, err := base64.StdEncoding.DecodeString(encodedServiceAccount)
	if err != nil {
		return fmt.Errorf("failed to decode gcp credential: %w", err)
	}
	// move credentials into dedicated Secret
	credentialRef, err := ensureCredentialKubeOneSecret(ctx, masterClient, externalCluster, secretName, map[string][]byte{
		resources.GCPServiceAccount: serviceAccount,
	})
	if err != nil {
		return err
	}

	// add secret key selectors to cluster object
	externalCluster.Spec.CloudSpec.KubeOne.CredentialsReference = credentialRef

	return nil
}

func createOrUpdateKubeOneAzureSecret(ctx context.Context, cloud apiv2.KubeOneCloudSpec, masterClient ctrlruntimeclient.Client, secretName string, externalCluster *kubermaticv1.ExternalCluster) error {
	tenantID := cloud.Azure.TenantID
	subscriptionID := cloud.Azure.SubscriptionID
	clientID := cloud.Azure.ClientID
	clientSecret := cloud.Azure.ClientSecret

	if tenantID == "" || subscriptionID == "" || clientID == "" || clientSecret == "" {
		return utilerrors.NewBadRequest("kubeone Azure credentials missing")
	}

	cred, err := azure.Credentials{
		TenantID:       tenantID,
		SubscriptionID: subscriptionID,
		ClientID:       clientID,
		ClientSecret:   clientSecret,
	}.ToAzureCredential()
	if err != nil {
		return fmt.Errorf("invalid Azure credentials: %w", err)
	}

	if err := azure.ValidateCredentials(ctx, cred, subscriptionID); err != nil {
		return fmt.Errorf("invalid Azure credentials: %w", err)
	}

	// move credentials into dedicated Secret
	credentialRef, err := ensureCredentialKubeOneSecret(ctx, masterClient, externalCluster, secretName, map[string][]byte{
		resources.AzureTenantID:       []byte(tenantID),
		resources.AzureSubscriptionID: []byte(subscriptionID),
		resources.AzureClientID:       []byte(clientID),
		resources.AzureClientSecret:   []byte(clientSecret),
	})
	if err != nil {
		return err
	}

	// add secret key selectors to externalCluster object
	externalCluster.Spec.CloudSpec.KubeOne.CredentialsReference = credentialRef

	return nil
}

func createOrUpdateKubeOneDigitaloceanSecret(ctx context.Context, cloud apiv2.KubeOneCloudSpec, masterClient ctrlruntimeclient.Client, secretName string, externalCluster *kubermaticv1.ExternalCluster) error {
	token := cloud.DigitalOcean.Token

	if token == "" {
		return utilerrors.NewBadRequest("kubeone DigitalOcean credentials missing")
	}

	if err := digitalocean.ValidateCredentials(ctx, token); err != nil {
		return fmt.Errorf("invalid DigitalOcean token: %w", err)
	}

	// move credentials into dedicated Secret
	credentialRef, err := ensureCredentialKubeOneSecret(ctx, masterClient, externalCluster, secretName, map[string][]byte{
		resources.DigitaloceanToken: []byte(token),
	})
	if err != nil {
		return err
	}

	// add secret key selectors to externalCluster object
	externalCluster.Spec.CloudSpec.KubeOne.CredentialsReference = credentialRef

	return nil
}

func createOrUpdateKubeOneOpenstackSecret(ctx context.Context, cloud apiv2.KubeOneCloudSpec, masterClient ctrlruntimeclient.Client, secretName string, externalCluster *kubermaticv1.ExternalCluster) error {
	authUrl := cloud.OpenStack.AuthURL
	username := cloud.OpenStack.Username
	password := cloud.OpenStack.Password
	project := cloud.OpenStack.Project
	projectID := cloud.OpenStack.ProjectID
	domain := cloud.OpenStack.Domain
	region := cloud.OpenStack.Region

	if username == "" || password == "" || domain == "" || authUrl == "" || project == "" || projectID == "" || region == "" {
		return utilerrors.NewBadRequest("kubeone Openstack credentials missing")
	}

	// move credentials into dedicated Secret
	credentialRef, err := ensureCredentialKubeOneSecret(ctx, masterClient, externalCluster, secretName, map[string][]byte{
		resources.OpenstackAuthURL:   []byte(authUrl),
		resources.OpenstackUsername:  []byte(username),
		resources.OpenstackPassword:  []byte(password),
		resources.OpenstackProject:   []byte(project),
		resources.OpenstackProjectID: []byte(projectID),
		resources.OpenstackDomain:    []byte(domain),
		resources.OpenstackRegion:    []byte(region),
	})
	if err != nil {
		return err
	}

	// add secret key selectors to externalCluster object
	externalCluster.Spec.CloudSpec.KubeOne.CredentialsReference = credentialRef

	return nil
}

func createOrUpdateKubeOneVSphereSecret(ctx context.Context, cloud apiv2.KubeOneCloudSpec, masterClient ctrlruntimeclient.Client, secretName string, externalCluster *kubermaticv1.ExternalCluster) error {
	username := cloud.VSphere.Username
	password := cloud.VSphere.Password
	server := cloud.VSphere.Server

	if username == "" || password == "" || server == "" {
		return utilerrors.NewBadRequest("kubeone VSphere credentials missing")
	}

	// move credentials into dedicated Secret
	credentialRef, err := ensureCredentialKubeOneSecret(ctx, masterClient, externalCluster, secretName, map[string][]byte{
		resources.VsphereUsername: []byte(username),
		resources.VspherePassword: []byte(password),
		resources.VsphereServer:   []byte(server),
	})
	if err != nil {
		return err
	}

	// add secret key selectors to externalCluster object
	externalCluster.Spec.CloudSpec.KubeOne.CredentialsReference = credentialRef

	return nil
}

func createOrUpdateKubeOneEquinixSecret(ctx context.Context, cloud apiv2.KubeOneCloudSpec, masterClient ctrlruntimeclient.Client, secretName string, externalCluster *kubermaticv1.ExternalCluster) error {
	apiKey := cloud.Equinix.APIKey
	projectID := cloud.Equinix.ProjectID

	if apiKey == "" || projectID == "" {
		return utilerrors.NewBadRequest("kubeone Packet credentials missing")
	}

	if err := packet.ValidateCredentials(apiKey, projectID); err != nil {
		return fmt.Errorf("invalid Packet credentials: %w", err)
	}

	// move credentials into dedicated Secret
	credentialRef, err := ensureCredentialKubeOneSecret(ctx, masterClient, externalCluster, secretName, map[string][]byte{
		resources.PacketAPIKey:    []byte(apiKey),
		resources.PacketProjectID: []byte(projectID),
	})
	if err != nil {
		return err
	}

	// add secret key selectors to cluster object
	externalCluster.Spec.CloudSpec.KubeOne.CredentialsReference = credentialRef

	return nil
}

func createOrUpdateKubeOneHetznerSecret(ctx context.Context, cloud apiv2.KubeOneCloudSpec, masterClient ctrlruntimeclient.Client, secretName string, externalCluster *kubermaticv1.ExternalCluster) error {
	token := cloud.Hetzner.Token

	if token == "" {
		return utilerrors.NewBadRequest("kubeone Hetzner credentials missing")
	}

	if err := hetzner.ValidateCredentials(ctx, token); err != nil {
		return fmt.Errorf("invalid Hetzner credentials: %w", err)
	}

	// move credentials into dedicated Secret
	credentialRef, err := ensureCredentialKubeOneSecret(ctx, masterClient, externalCluster, secretName, map[string][]byte{
		resources.HetznerToken: []byte(token),
	})
	if err != nil {
		return err
	}

	// add secret key selectors to cluster object
	externalCluster.Spec.CloudSpec.KubeOne.CredentialsReference = credentialRef

	return nil
}

func createOrUpdateKubeOneNutanixSecret(ctx context.Context, cloud apiv2.KubeOneCloudSpec, masterClient ctrlruntimeclient.Client, secretName string, externalCluster *kubermaticv1.ExternalCluster) error {
	username := cloud.Nutanix.Username
	password := cloud.Nutanix.Password
	endpoint := cloud.Nutanix.Endpoint
	port := cloud.Nutanix.Port
	peEndpoint := cloud.Nutanix.PrismElementEndpoint
	peUsername := cloud.Nutanix.PrismElementUsername
	pePassword := cloud.Nutanix.PrismElementPassword
	proxyURL := cloud.Nutanix.ProxyURL
	clusterName := cloud.Nutanix.ClusterName
	allowInsecure := cloud.Nutanix.AllowInsecure

	if endpoint == "" || port == "" || username == "" || password == "" || peEndpoint == "" || peUsername == "" || pePassword == "" {
		return utilerrors.NewBadRequest("kubeone Nutanix credentials missing")
	}

	secretData := map[string][]byte{
		resources.NutanixUsername:    []byte(username),
		resources.NutanixPassword:    []byte(password),
		resources.NutanixEndpoint:    []byte(endpoint),
		resources.NutanixPort:        []byte(port),
		resources.NutanixCSIUsername: []byte(peUsername),
		resources.NutanixCSIPassword: []byte(pePassword),
		resources.NutanixCSIEndpoint: []byte(peEndpoint),
	}

	if proxyURL != "" {
		secretData[resources.NutanixProxyURL] = []byte(proxyURL)
	}
	if allowInsecure {
		secretData[resources.NutanixAllowInsecure] = []byte(strconv.FormatBool(allowInsecure))
	}
	if clusterName != "" {
		secretData[resources.NutanixClusterName] = []byte(clusterName)
	}

	// move credentials into dedicated Secret
	credentialRef, err := ensureCredentialKubeOneSecret(ctx, masterClient, externalCluster, secretName, secretData)
	if err != nil {
		return err
	}

	// add secret key selectors to cluster object
	externalCluster.Spec.CloudSpec.KubeOne.CredentialsReference = credentialRef

	return nil
}

func ensureCredentialKubeOneSecret(ctx context.Context, masterClient ctrlruntimeclient.Client, cluster *kubermaticv1.ExternalCluster, secretName string, secretData map[string][]byte) (*providerconfig.GlobalSecretKeySelector, error) {
	creator, err := credentialSecretCreatorGetter(secretName, cluster.Labels, secretData)
	if err != nil {
		return nil, err
	}
	kubeOneNamespaceName := GetKubeOneNamespaceName(cluster.Name)
	if err := reconciling.ReconcileSecrets(ctx, []reconciling.NamedSecretCreatorGetter{creator}, kubeOneNamespaceName, masterClient); err != nil {
		return nil, err
	}

	return &providerconfig.GlobalSecretKeySelector{
		ObjectReference: corev1.ObjectReference{
			Name:      secretName,
			Namespace: kubeOneNamespaceName,
		},
	}, nil
}

func createOrUpdateKubeOneVMwareCloudDirectorSecret(ctx context.Context, cloud apiv2.KubeOneCloudSpec, masterClient ctrlruntimeclient.Client, secretName string, externalCluster *kubermaticv1.ExternalCluster) error {
	username := cloud.VMwareCloudDirector.Username
	password := cloud.VMwareCloudDirector.Password
	url := cloud.VMwareCloudDirector.URL
	organization := cloud.VMwareCloudDirector.Organization
	vdc := cloud.VMwareCloudDirector.VDC

	if username == "" || password == "" || url == "" || organization == "" || vdc == "" {
		return utilerrors.NewBadRequest("kubeone VMware Cloud Director credentials missing")
	}

	// move credentials into dedicated Secret
	credentialRef, err := ensureCredentialKubeOneSecret(ctx, masterClient, externalCluster, secretName, map[string][]byte{
		resources.VMwareCloudDirectorUsername:     []byte(username),
		resources.VMwareCloudDirectorPassword:     []byte(password),
		resources.VMwareCloudDirectorOrganization: []byte(organization),
		resources.VMwareCloudDirectorVDC:          []byte(vdc),
		resources.VMwareCloudDirectorURL:          []byte(url),
	})
	if err != nil {
		return err
	}

	// add secret key selectors to externalCluster object
	externalCluster.Spec.CloudSpec.KubeOne.CredentialsReference = credentialRef
	return nil
}<|MERGE_RESOLUTION|>--- conflicted
+++ resolved
@@ -18,23 +18,13 @@
 
 import (
 	"context"
-	"encoding/base64"
 	"fmt"
-	"strconv"
 
 	providerconfig "github.com/kubermatic/machine-controller/pkg/providerconfig/types"
-	apiv2 "k8c.io/kubermatic/v2/pkg/api/v2"
 	kubermaticv1 "k8c.io/kubermatic/v2/pkg/apis/kubermatic/v1"
 	"k8c.io/kubermatic/v2/pkg/provider"
-	awsprovider "k8c.io/kubermatic/v2/pkg/provider/cloud/aws"
-	"k8c.io/kubermatic/v2/pkg/provider/cloud/azure"
-	"k8c.io/kubermatic/v2/pkg/provider/cloud/digitalocean"
-	"k8c.io/kubermatic/v2/pkg/provider/cloud/gcp"
-	"k8c.io/kubermatic/v2/pkg/provider/cloud/hetzner"
 	"k8c.io/kubermatic/v2/pkg/provider/cloud/openstack"
-	"k8c.io/kubermatic/v2/pkg/provider/cloud/packet"
 	"k8c.io/kubermatic/v2/pkg/resources"
-	utilerrors "k8c.io/kubermatic/v2/pkg/util/errors"
 	"k8c.io/reconciler/pkg/reconciling"
 
 	corev1 "k8s.io/api/core/v1"
@@ -90,13 +80,31 @@
 	return false, nil
 }
 
+func CreateOrUpdateSecretForCluster(ctx context.Context, client ctrlruntimeclient.Client, externalcluster *kubermaticv1.ExternalCluster, secretData map[string][]byte, secretName, secretNamespace string) (*providerconfig.GlobalSecretKeySelector, error) {
+	reconciler, err := credentialSecretReconcilerFactory(secretName, externalcluster.Labels, secretData)
+	if err != nil {
+		return nil, err
+	}
+
+	if err := reconciling.ReconcileSecrets(ctx, []reconciling.NamedSecretReconcilerFactory{reconciler}, secretNamespace, client); err != nil {
+		return nil, fmt.Errorf("failed to ensure Secret: %w", err)
+	}
+
+	return &providerconfig.GlobalSecretKeySelector{
+		ObjectReference: corev1.ObjectReference{
+			Name:      secretName,
+			Namespace: secretNamespace,
+		},
+	}, nil
+}
+
 func ensureCredentialSecret(ctx context.Context, seedClient ctrlruntimeclient.Client, cluster *kubermaticv1.Cluster, secretData map[string][]byte) (*providerconfig.GlobalSecretKeySelector, error) {
-	creator, err := credentialSecretReconcilerFactory(cluster.GetSecretName(), cluster.Labels, secretData)
+	reconciler, err := credentialSecretReconcilerFactory(cluster.GetSecretName(), cluster.Labels, secretData)
 	if err != nil {
 		return nil, err
 	}
 
-	if err := reconciling.ReconcileSecrets(ctx, []reconciling.NamedSecretReconcilerFactory{creator}, resources.KubermaticNamespace, seedClient); err != nil {
+	if err := reconciling.ReconcileSecrets(ctx, []reconciling.NamedSecretReconcilerFactory{reconciler}, resources.KubermaticNamespace, seedClient); err != nil {
 		return nil, err
 	}
 
@@ -114,7 +122,7 @@
 		return nil, fmt.Errorf("cluster is missing '%s' label", kubermaticv1.ProjectIDLabelKey)
 	}
 
-	return func() (name string, create reconciling.SecretReconciler) {
+	return func() (name string, reconciler reconciling.SecretReconciler) {
 		return secretName, func(existing *corev1.Secret) (*corev1.Secret, error) {
 			if existing.Labels == nil {
 				existing.Labels = map[string]string{}
@@ -526,460 +534,4 @@
 	cluster.Spec.Cloud.VMwareCloudDirector.VDC = ""
 
 	return true, nil
-}
-
-func GetKubeOneNamespaceName(externalClusterName string) string {
-	return fmt.Sprintf("%s-%s", resources.KubeOneNamespacePrefix, externalClusterName)
-}
-
-<<<<<<< HEAD
-// // CreateOrUpdateKubeOneCredentialSecret creates a new secret for a credential.
-// func (p *ExternalClusterProvider) CreateOrUpdateKubeOneCredentialSecret(ctx context.Context, cloud apiv2.KubeOneCloudSpec, externalCluster *kubermaticv1.ExternalCluster) error {
-// 	secretName := GetKubeOneCredentialsSecretName(externalCluster.Name, cloud)
-
-// 	if cloud.AWS != nil {
-// 		externalCluster.Spec.CloudSpec.KubeOne.ProviderName = resources.KubeOneAWS
-// 		return createOrUpdateKubeOneAWSSecret(ctx, cloud, p.GetMasterClient(), secretName, externalCluster)
-// 	}
-// 	if cloud.GCP != nil {
-// 		externalCluster.Spec.CloudSpec.KubeOne.ProviderName = resources.KubeOneGCP
-// 		return createOrUpdateKubeOneGCPSecret(ctx, cloud, p.GetMasterClient(), secretName, externalCluster)
-// 	}
-// 	if cloud.Azure != nil {
-// 		externalCluster.Spec.CloudSpec.KubeOne.ProviderName = resources.KubeOneAzure
-// 		return createOrUpdateKubeOneAzureSecret(ctx, cloud, p.GetMasterClient(), secretName, externalCluster)
-// 	}
-// 	if cloud.DigitalOcean != nil {
-// 		externalCluster.Spec.CloudSpec.KubeOne.ProviderName = resources.KubeOneDigitalOcean
-// 		return createOrUpdateKubeOneDigitaloceanSecret(ctx, cloud, p.GetMasterClient(), secretName, externalCluster)
-// 	}
-// 	if cloud.VSphere != nil {
-// 		externalCluster.Spec.CloudSpec.KubeOne.ProviderName = resources.KubeOneVSphere
-// 		return createOrUpdateKubeOneVSphereSecret(ctx, cloud, p.GetMasterClient(), secretName, externalCluster)
-// 	}
-// 	if cloud.Hetzner != nil {
-// 		externalCluster.Spec.CloudSpec.KubeOne.ProviderName = resources.KubeOneHetzner
-// 		return createOrUpdateKubeOneHetznerSecret(ctx, cloud, p.GetMasterClient(), secretName, externalCluster)
-// 	}
-// 	if cloud.Equinix != nil {
-// 		externalCluster.Spec.CloudSpec.KubeOne.ProviderName = resources.KubeOneEquinix
-// 		return createOrUpdateKubeOneEquinixSecret(ctx, cloud, p.GetMasterClient(), secretName, externalCluster)
-// 	}
-// 	if cloud.OpenStack != nil {
-// 		externalCluster.Spec.CloudSpec.KubeOne.ProviderName = resources.KubeOneOpenStack
-// 		return createOrUpdateKubeOneOpenstackSecret(ctx, cloud, p.GetMasterClient(), secretName, externalCluster)
-// 	}
-// 	if cloud.Nutanix != nil {
-// 		externalCluster.Spec.CloudSpec.KubeOne.ProviderName = resources.KubeOneNutanix
-// 		return createOrUpdateKubeOneNutanixSecret(ctx, cloud, p.GetMasterClient(), secretName, externalCluster)
-// 	}
-// 	if cloud.VMwareCloudDirector != nil {
-// 		externalCluster.Spec.CloudSpec.KubeOne.ProviderName = resources.KubeOneVMwareCloudDirector
-// 		return createOrUpdateKubeOneVMwareCloudDirectorSecret(ctx, cloud, p.GetMasterClient(), secretName, externalCluster)
-// 	}
-// 	return nil
-// }
-=======
-func (p *ExternalClusterProvider) CreateKubeOneClusterNamespace(ctx context.Context, externalCluster *kubermaticv1.ExternalCluster) error {
-	kubeOneNamespace := &corev1.Namespace{
-		ObjectMeta: metav1.ObjectMeta{
-			Name: GetKubeOneNamespaceName(externalCluster.Name),
-		},
-	}
-	if err := p.GetMasterClient().Create(ctx, kubeOneNamespace); err != nil {
-		return fmt.Errorf("failed to create kubeone cluster namespace: %w", err)
-	}
-
-	return nil
-}
-
-func ensureCredentialKubeOneSecret(ctx context.Context, masterClient ctrlruntimeclient.Client, externalcluster *kubermaticv1.ExternalCluster, secretName string, secretData map[string][]byte) (*providerconfig.GlobalSecretKeySelector, error) {
-	creator, err := credentialSecretReconcilerFactory(secretName, externalcluster.Labels, secretData)
-	if err != nil {
-		return nil, err
-	}
-
-	kubeOneNamespaceName := GetKubeOneNamespaceName(externalcluster.Name)
-	creators := []reconciling.NamedSecretReconcilerFactory{creator}
-
-	if err := reconciling.ReconcileSecrets(ctx, creators, kubeOneNamespaceName, masterClient); err != nil {
-		return nil, err
-	}
-
-	return &providerconfig.GlobalSecretKeySelector{
-		ObjectReference: corev1.ObjectReference{
-			Name:      secretName,
-			Namespace: kubeOneNamespaceName,
-		},
-	}, nil
-}
-
-// CreateOrUpdateKubeOneCredentialSecret creates a new secret for a credential.
-func (p *ExternalClusterProvider) CreateOrUpdateKubeOneCredentialSecret(ctx context.Context, cloud apiv2.KubeOneCloudSpec, externalCluster *kubermaticv1.ExternalCluster) error {
-	secretName := GetKubeOneCredentialsSecretName(cloud)
-
-	if cloud.AWS != nil {
-		externalCluster.Spec.CloudSpec.KubeOne.ProviderName = resources.KubeOneAWS
-		return createOrUpdateKubeOneAWSSecret(ctx, cloud, p.GetMasterClient(), secretName, externalCluster)
-	}
-	if cloud.GCP != nil {
-		externalCluster.Spec.CloudSpec.KubeOne.ProviderName = resources.KubeOneGCP
-		return createOrUpdateKubeOneGCPSecret(ctx, cloud, p.GetMasterClient(), secretName, externalCluster)
-	}
-	if cloud.Azure != nil {
-		externalCluster.Spec.CloudSpec.KubeOne.ProviderName = resources.KubeOneAzure
-		return createOrUpdateKubeOneAzureSecret(ctx, cloud, p.GetMasterClient(), secretName, externalCluster)
-	}
-	if cloud.DigitalOcean != nil {
-		externalCluster.Spec.CloudSpec.KubeOne.ProviderName = resources.KubeOneDigitalOcean
-		return createOrUpdateKubeOneDigitaloceanSecret(ctx, cloud, p.GetMasterClient(), secretName, externalCluster)
-	}
-	if cloud.VSphere != nil {
-		externalCluster.Spec.CloudSpec.KubeOne.ProviderName = resources.KubeOneVSphere
-		return createOrUpdateKubeOneVSphereSecret(ctx, cloud, p.GetMasterClient(), secretName, externalCluster)
-	}
-	if cloud.Hetzner != nil {
-		externalCluster.Spec.CloudSpec.KubeOne.ProviderName = resources.KubeOneHetzner
-		return createOrUpdateKubeOneHetznerSecret(ctx, cloud, p.GetMasterClient(), secretName, externalCluster)
-	}
-	if cloud.Equinix != nil {
-		externalCluster.Spec.CloudSpec.KubeOne.ProviderName = resources.KubeOneEquinix
-		return createOrUpdateKubeOneEquinixSecret(ctx, cloud, p.GetMasterClient(), secretName, externalCluster)
-	}
-	if cloud.OpenStack != nil {
-		externalCluster.Spec.CloudSpec.KubeOne.ProviderName = resources.KubeOneOpenStack
-		return createOrUpdateKubeOneOpenstackSecret(ctx, cloud, p.GetMasterClient(), secretName, externalCluster)
-	}
-	if cloud.Nutanix != nil {
-		externalCluster.Spec.CloudSpec.KubeOne.ProviderName = resources.KubeOneNutanix
-		return createOrUpdateKubeOneNutanixSecret(ctx, cloud, p.GetMasterClient(), secretName, externalCluster)
-	}
-	if cloud.VMwareCloudDirector != nil {
-		externalCluster.Spec.CloudSpec.KubeOne.ProviderName = resources.KubeOneVMwareCloudDirector
-		return createOrUpdateKubeOneVMwareCloudDirectorSecret(ctx, cloud, p.GetMasterClient(), secretName, externalCluster)
-	}
-	return nil
-}
->>>>>>> 9f594611
-
-func createOrUpdateKubeOneAWSSecret(ctx context.Context, cloud apiv2.KubeOneCloudSpec, masterClient ctrlruntimeclient.Client, secretName string, externalcluster *kubermaticv1.ExternalCluster) error {
-	if cloud.AWS.AccessKeyID == "" || cloud.AWS.SecretAccessKey == "" {
-		return utilerrors.NewBadRequest("kubeone aws credentials missing")
-	}
-
-	if err := awsprovider.ValidateCredentials(ctx, cloud.AWS.AccessKeyID, cloud.AWS.SecretAccessKey); err != nil {
-		return fmt.Errorf("invalid AWS credentials: %w", err)
-	}
-
-	// move credentials into dedicated Secret
-	credentialRef, err := ensureCredentialKubeOneSecret(ctx, masterClient, externalcluster, secretName, map[string][]byte{
-		resources.AWSAccessKeyID:     []byte(cloud.AWS.AccessKeyID),
-		resources.AWSSecretAccessKey: []byte(cloud.AWS.SecretAccessKey),
-	})
-	if err != nil {
-		return err
-	}
-
-	// add secret key selectors to externalCluster object
-	externalcluster.Spec.CloudSpec.KubeOne.CredentialsReference = credentialRef
-
-	return nil
-}
-
-func createOrUpdateKubeOneGCPSecret(ctx context.Context, cloud apiv2.KubeOneCloudSpec, masterClient ctrlruntimeclient.Client, secretName string, externalCluster *kubermaticv1.ExternalCluster) error {
-	encodedServiceAccount := cloud.GCP.ServiceAccount
-	if encodedServiceAccount == "" {
-		return utilerrors.NewBadRequest("kubeone gcp credentials missing")
-	}
-
-	if err := gcp.ValidateCredentials(ctx, encodedServiceAccount); err != nil {
-		return fmt.Errorf("invalid GCP credentials: %w", err)
-	}
-
-	serviceAccount, err := base64.StdEncoding.DecodeString(encodedServiceAccount)
-	if err != nil {
-		return fmt.Errorf("failed to decode gcp credential: %w", err)
-	}
-	// move credentials into dedicated Secret
-	credentialRef, err := ensureCredentialKubeOneSecret(ctx, masterClient, externalCluster, secretName, map[string][]byte{
-		resources.GCPServiceAccount: serviceAccount,
-	})
-	if err != nil {
-		return err
-	}
-
-	// add secret key selectors to cluster object
-	externalCluster.Spec.CloudSpec.KubeOne.CredentialsReference = credentialRef
-
-	return nil
-}
-
-func createOrUpdateKubeOneAzureSecret(ctx context.Context, cloud apiv2.KubeOneCloudSpec, masterClient ctrlruntimeclient.Client, secretName string, externalCluster *kubermaticv1.ExternalCluster) error {
-	tenantID := cloud.Azure.TenantID
-	subscriptionID := cloud.Azure.SubscriptionID
-	clientID := cloud.Azure.ClientID
-	clientSecret := cloud.Azure.ClientSecret
-
-	if tenantID == "" || subscriptionID == "" || clientID == "" || clientSecret == "" {
-		return utilerrors.NewBadRequest("kubeone Azure credentials missing")
-	}
-
-	cred, err := azure.Credentials{
-		TenantID:       tenantID,
-		SubscriptionID: subscriptionID,
-		ClientID:       clientID,
-		ClientSecret:   clientSecret,
-	}.ToAzureCredential()
-	if err != nil {
-		return fmt.Errorf("invalid Azure credentials: %w", err)
-	}
-
-	if err := azure.ValidateCredentials(ctx, cred, subscriptionID); err != nil {
-		return fmt.Errorf("invalid Azure credentials: %w", err)
-	}
-
-	// move credentials into dedicated Secret
-	credentialRef, err := ensureCredentialKubeOneSecret(ctx, masterClient, externalCluster, secretName, map[string][]byte{
-		resources.AzureTenantID:       []byte(tenantID),
-		resources.AzureSubscriptionID: []byte(subscriptionID),
-		resources.AzureClientID:       []byte(clientID),
-		resources.AzureClientSecret:   []byte(clientSecret),
-	})
-	if err != nil {
-		return err
-	}
-
-	// add secret key selectors to externalCluster object
-	externalCluster.Spec.CloudSpec.KubeOne.CredentialsReference = credentialRef
-
-	return nil
-}
-
-func createOrUpdateKubeOneDigitaloceanSecret(ctx context.Context, cloud apiv2.KubeOneCloudSpec, masterClient ctrlruntimeclient.Client, secretName string, externalCluster *kubermaticv1.ExternalCluster) error {
-	token := cloud.DigitalOcean.Token
-
-	if token == "" {
-		return utilerrors.NewBadRequest("kubeone DigitalOcean credentials missing")
-	}
-
-	if err := digitalocean.ValidateCredentials(ctx, token); err != nil {
-		return fmt.Errorf("invalid DigitalOcean token: %w", err)
-	}
-
-	// move credentials into dedicated Secret
-	credentialRef, err := ensureCredentialKubeOneSecret(ctx, masterClient, externalCluster, secretName, map[string][]byte{
-		resources.DigitaloceanToken: []byte(token),
-	})
-	if err != nil {
-		return err
-	}
-
-	// add secret key selectors to externalCluster object
-	externalCluster.Spec.CloudSpec.KubeOne.CredentialsReference = credentialRef
-
-	return nil
-}
-
-func createOrUpdateKubeOneOpenstackSecret(ctx context.Context, cloud apiv2.KubeOneCloudSpec, masterClient ctrlruntimeclient.Client, secretName string, externalCluster *kubermaticv1.ExternalCluster) error {
-	authUrl := cloud.OpenStack.AuthURL
-	username := cloud.OpenStack.Username
-	password := cloud.OpenStack.Password
-	project := cloud.OpenStack.Project
-	projectID := cloud.OpenStack.ProjectID
-	domain := cloud.OpenStack.Domain
-	region := cloud.OpenStack.Region
-
-	if username == "" || password == "" || domain == "" || authUrl == "" || project == "" || projectID == "" || region == "" {
-		return utilerrors.NewBadRequest("kubeone Openstack credentials missing")
-	}
-
-	// move credentials into dedicated Secret
-	credentialRef, err := ensureCredentialKubeOneSecret(ctx, masterClient, externalCluster, secretName, map[string][]byte{
-		resources.OpenstackAuthURL:   []byte(authUrl),
-		resources.OpenstackUsername:  []byte(username),
-		resources.OpenstackPassword:  []byte(password),
-		resources.OpenstackProject:   []byte(project),
-		resources.OpenstackProjectID: []byte(projectID),
-		resources.OpenstackDomain:    []byte(domain),
-		resources.OpenstackRegion:    []byte(region),
-	})
-	if err != nil {
-		return err
-	}
-
-	// add secret key selectors to externalCluster object
-	externalCluster.Spec.CloudSpec.KubeOne.CredentialsReference = credentialRef
-
-	return nil
-}
-
-func createOrUpdateKubeOneVSphereSecret(ctx context.Context, cloud apiv2.KubeOneCloudSpec, masterClient ctrlruntimeclient.Client, secretName string, externalCluster *kubermaticv1.ExternalCluster) error {
-	username := cloud.VSphere.Username
-	password := cloud.VSphere.Password
-	server := cloud.VSphere.Server
-
-	if username == "" || password == "" || server == "" {
-		return utilerrors.NewBadRequest("kubeone VSphere credentials missing")
-	}
-
-	// move credentials into dedicated Secret
-	credentialRef, err := ensureCredentialKubeOneSecret(ctx, masterClient, externalCluster, secretName, map[string][]byte{
-		resources.VsphereUsername: []byte(username),
-		resources.VspherePassword: []byte(password),
-		resources.VsphereServer:   []byte(server),
-	})
-	if err != nil {
-		return err
-	}
-
-	// add secret key selectors to externalCluster object
-	externalCluster.Spec.CloudSpec.KubeOne.CredentialsReference = credentialRef
-
-	return nil
-}
-
-func createOrUpdateKubeOneEquinixSecret(ctx context.Context, cloud apiv2.KubeOneCloudSpec, masterClient ctrlruntimeclient.Client, secretName string, externalCluster *kubermaticv1.ExternalCluster) error {
-	apiKey := cloud.Equinix.APIKey
-	projectID := cloud.Equinix.ProjectID
-
-	if apiKey == "" || projectID == "" {
-		return utilerrors.NewBadRequest("kubeone Packet credentials missing")
-	}
-
-	if err := packet.ValidateCredentials(apiKey, projectID); err != nil {
-		return fmt.Errorf("invalid Packet credentials: %w", err)
-	}
-
-	// move credentials into dedicated Secret
-	credentialRef, err := ensureCredentialKubeOneSecret(ctx, masterClient, externalCluster, secretName, map[string][]byte{
-		resources.PacketAPIKey:    []byte(apiKey),
-		resources.PacketProjectID: []byte(projectID),
-	})
-	if err != nil {
-		return err
-	}
-
-	// add secret key selectors to cluster object
-	externalCluster.Spec.CloudSpec.KubeOne.CredentialsReference = credentialRef
-
-	return nil
-}
-
-func createOrUpdateKubeOneHetznerSecret(ctx context.Context, cloud apiv2.KubeOneCloudSpec, masterClient ctrlruntimeclient.Client, secretName string, externalCluster *kubermaticv1.ExternalCluster) error {
-	token := cloud.Hetzner.Token
-
-	if token == "" {
-		return utilerrors.NewBadRequest("kubeone Hetzner credentials missing")
-	}
-
-	if err := hetzner.ValidateCredentials(ctx, token); err != nil {
-		return fmt.Errorf("invalid Hetzner credentials: %w", err)
-	}
-
-	// move credentials into dedicated Secret
-	credentialRef, err := ensureCredentialKubeOneSecret(ctx, masterClient, externalCluster, secretName, map[string][]byte{
-		resources.HetznerToken: []byte(token),
-	})
-	if err != nil {
-		return err
-	}
-
-	// add secret key selectors to cluster object
-	externalCluster.Spec.CloudSpec.KubeOne.CredentialsReference = credentialRef
-
-	return nil
-}
-
-func createOrUpdateKubeOneNutanixSecret(ctx context.Context, cloud apiv2.KubeOneCloudSpec, masterClient ctrlruntimeclient.Client, secretName string, externalCluster *kubermaticv1.ExternalCluster) error {
-	username := cloud.Nutanix.Username
-	password := cloud.Nutanix.Password
-	endpoint := cloud.Nutanix.Endpoint
-	port := cloud.Nutanix.Port
-	peEndpoint := cloud.Nutanix.PrismElementEndpoint
-	peUsername := cloud.Nutanix.PrismElementUsername
-	pePassword := cloud.Nutanix.PrismElementPassword
-	proxyURL := cloud.Nutanix.ProxyURL
-	clusterName := cloud.Nutanix.ClusterName
-	allowInsecure := cloud.Nutanix.AllowInsecure
-
-	if endpoint == "" || port == "" || username == "" || password == "" || peEndpoint == "" || peUsername == "" || pePassword == "" {
-		return utilerrors.NewBadRequest("kubeone Nutanix credentials missing")
-	}
-
-	secretData := map[string][]byte{
-		resources.NutanixUsername:    []byte(username),
-		resources.NutanixPassword:    []byte(password),
-		resources.NutanixEndpoint:    []byte(endpoint),
-		resources.NutanixPort:        []byte(port),
-		resources.NutanixCSIUsername: []byte(peUsername),
-		resources.NutanixCSIPassword: []byte(pePassword),
-		resources.NutanixCSIEndpoint: []byte(peEndpoint),
-	}
-
-	if proxyURL != "" {
-		secretData[resources.NutanixProxyURL] = []byte(proxyURL)
-	}
-	if allowInsecure {
-		secretData[resources.NutanixAllowInsecure] = []byte(strconv.FormatBool(allowInsecure))
-	}
-	if clusterName != "" {
-		secretData[resources.NutanixClusterName] = []byte(clusterName)
-	}
-
-	// move credentials into dedicated Secret
-	credentialRef, err := ensureCredentialKubeOneSecret(ctx, masterClient, externalCluster, secretName, secretData)
-	if err != nil {
-		return err
-	}
-
-	// add secret key selectors to cluster object
-	externalCluster.Spec.CloudSpec.KubeOne.CredentialsReference = credentialRef
-
-	return nil
-}
-
-func ensureCredentialKubeOneSecret(ctx context.Context, masterClient ctrlruntimeclient.Client, cluster *kubermaticv1.ExternalCluster, secretName string, secretData map[string][]byte) (*providerconfig.GlobalSecretKeySelector, error) {
-	creator, err := credentialSecretCreatorGetter(secretName, cluster.Labels, secretData)
-	if err != nil {
-		return nil, err
-	}
-	kubeOneNamespaceName := GetKubeOneNamespaceName(cluster.Name)
-	if err := reconciling.ReconcileSecrets(ctx, []reconciling.NamedSecretCreatorGetter{creator}, kubeOneNamespaceName, masterClient); err != nil {
-		return nil, err
-	}
-
-	return &providerconfig.GlobalSecretKeySelector{
-		ObjectReference: corev1.ObjectReference{
-			Name:      secretName,
-			Namespace: kubeOneNamespaceName,
-		},
-	}, nil
-}
-
-func createOrUpdateKubeOneVMwareCloudDirectorSecret(ctx context.Context, cloud apiv2.KubeOneCloudSpec, masterClient ctrlruntimeclient.Client, secretName string, externalCluster *kubermaticv1.ExternalCluster) error {
-	username := cloud.VMwareCloudDirector.Username
-	password := cloud.VMwareCloudDirector.Password
-	url := cloud.VMwareCloudDirector.URL
-	organization := cloud.VMwareCloudDirector.Organization
-	vdc := cloud.VMwareCloudDirector.VDC
-
-	if username == "" || password == "" || url == "" || organization == "" || vdc == "" {
-		return utilerrors.NewBadRequest("kubeone VMware Cloud Director credentials missing")
-	}
-
-	// move credentials into dedicated Secret
-	credentialRef, err := ensureCredentialKubeOneSecret(ctx, masterClient, externalCluster, secretName, map[string][]byte{
-		resources.VMwareCloudDirectorUsername:     []byte(username),
-		resources.VMwareCloudDirectorPassword:     []byte(password),
-		resources.VMwareCloudDirectorOrganization: []byte(organization),
-		resources.VMwareCloudDirectorVDC:          []byte(vdc),
-		resources.VMwareCloudDirectorURL:          []byte(url),
-	})
-	if err != nil {
-		return err
-	}
-
-	// add secret key selectors to externalCluster object
-	externalCluster.Spec.CloudSpec.KubeOne.CredentialsReference = credentialRef
-	return nil
 }