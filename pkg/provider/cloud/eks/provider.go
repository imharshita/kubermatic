--- conflicted
+++ resolved
@@ -460,7 +460,6 @@
 	return err
 }
 
-<<<<<<< HEAD
 func DecodeAWSErrorCode(err error) int {
 	var statusCode int
 	if err == nil {
@@ -476,7 +475,8 @@
 	}
 
 	return statusCode
-=======
+}
+
 func ListUpgrades(ctx context.Context,
 	cluster *kubermaticv1.ExternalCluster,
 	clusterProvider provider.ExternalClusterProvider,
@@ -499,5 +499,4 @@
 		}
 	}
 	return upgradeVersions, nil
->>>>>>> cdd15e7b
 }