--- conflicted
+++ resolved
@@ -516,11 +516,7 @@
 		}
 	}
 	md := createMachineDeploymentFromGKENodePoll(np, readyReplicas)
-<<<<<<< HEAD
 	md.NodeDeployment.Status.ReadyReplicas = readyReplicas
-=======
-
->>>>>>> c72afd9f
 	return &md, nil
 }
 
