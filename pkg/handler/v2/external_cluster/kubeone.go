/*
Copyright 2022 The Kubermatic Kubernetes Platform contributors.

Licensed under the Apache License, Version 2.0 (the "License");
you may not use this file except in compliance with the License.
You may obtain a copy of the License at

    http://www.apache.org/licenses/LICENSE-2.0

Unless required by applicable law or agreed to in writing, software
distributed under the License is distributed on an "AS IS" BASIS,
WITHOUT WARRANTIES OR CONDITIONS OF ANY KIND, either express or implied.
See the License for the specific language governing permissions and
limitations under the License.
*/

package externalcluster

import (
	"context"
	"fmt"

	"github.com/Azure/go-autorest/autorest/to"

	"github.com/kubermatic/machine-controller/pkg/apis/cluster/v1alpha1"
	clusterv1alpha1 "github.com/kubermatic/machine-controller/pkg/apis/cluster/v1alpha1"
	kubeonev1beta2 "k8c.io/kubeone/pkg/apis/kubeone/v1beta2"
	apiv1 "k8c.io/kubermatic/v2/pkg/api/v1"
	apiv2 "k8c.io/kubermatic/v2/pkg/api/v2"
	kubermaticv1 "k8c.io/kubermatic/v2/pkg/apis/kubermatic/v1"
	v1 "k8c.io/kubermatic/v2/pkg/apis/kubermatic/v1"
	"k8c.io/kubermatic/v2/pkg/handler/v1/common"
	kuberneteshelper "k8c.io/kubermatic/v2/pkg/kubernetes"
	"k8c.io/kubermatic/v2/pkg/provider"
	"k8c.io/kubermatic/v2/pkg/resources"
	"k8c.io/kubermatic/v2/pkg/util/errors"

	corev1 "k8s.io/api/core/v1"
	"k8s.io/apimachinery/pkg/api/meta"
	metav1 "k8s.io/apimachinery/pkg/apis/meta/v1"
	"k8s.io/apimachinery/pkg/types"
	"k8s.io/apimachinery/pkg/util/sets"
	ctrlruntimeclient "sigs.k8s.io/controller-runtime/pkg/client"
	"sigs.k8s.io/yaml"
)

<<<<<<< HEAD
=======
const (
	NodeControlPlaneLabel = "node-role.kubernetes.io/control-plane"
	NodeWorkerLabel       = "workerset"
)

>>>>>>> 5609acc5
func importKubeOneCluster(ctx context.Context, name string, userInfoGetter func(ctx context.Context, projectID string) (*provider.UserInfo, error), project *kubermaticv1.Project, cloud *apiv2.ExternalClusterCloudSpec, clusterProvider provider.ExternalClusterProvider, privilegedClusterProvider provider.PrivilegedExternalClusterProvider) (*kubermaticv1.ExternalCluster, error) {
	kubeOneCluster, err := DecodeManifestFromKubeOneReq(cloud.KubeOne.Manifest)
	if err != nil {
		return nil, err
	}

	newCluster := genExternalCluster(kubeOneCluster.Name, project.Name)
	newCluster.Spec.CloudSpec = &kubermaticv1.ExternalClusterCloudSpec{
		KubeOne: &kubermaticv1.ExternalClusterKubeOneCloudSpec{},
	}

	err = clusterProvider.CreateKubeOneClusterNamespace(ctx, newCluster)
	if err != nil {
		return nil, common.KubernetesErrorToHTTPError(err)
	}
	kuberneteshelper.AddFinalizer(newCluster, apiv1.ExternalClusterKubeOneNamespaceCleanupFinalizer)

	err = clusterProvider.CreateOrUpdateKubeOneSSHSecret(ctx, cloud.KubeOne.SSHKey, newCluster)
	if err != nil {
		return nil, common.KubernetesErrorToHTTPError(err)
	}
	err = clusterProvider.CreateOrUpdateKubeOneManifestSecret(ctx, cloud.KubeOne.Manifest, newCluster)
	if err != nil {
		return nil, common.KubernetesErrorToHTTPError(err)
	}

	err = clusterProvider.CreateOrUpdateKubeOneCredentialSecret(ctx, *cloud.KubeOne.CloudSpec, newCluster)
	if err != nil {
		return nil, common.KubernetesErrorToHTTPError(err)
	}

<<<<<<< HEAD
	newCluster.Status.Condition.Status = kubermaticv1.ConditionStatusProvisioning
=======
	newCluster.Status.Condition.Phase = kubermaticv1.ExternalClusterPhaseProvisioning
>>>>>>> 5609acc5
	return createNewCluster(ctx, userInfoGetter, clusterProvider, privilegedClusterProvider, newCluster, project)
}

func patchKubeOneCluster(ctx context.Context,
	cluster *kubermaticv1.ExternalCluster,
	oldCluster *apiv2.ExternalCluster,
	newCluster *apiv2.ExternalCluster,
	secretKeySelector provider.SecretKeySelectorValueFunc,
	clusterProvider provider.ExternalClusterProvider,
	masterClient ctrlruntimeclient.Client) (*apiv2.ExternalCluster, error) {
<<<<<<< HEAD
	operation := cluster.Status.Condition.Status
	if operation == kubermaticv1.ConditionStatusReconciling {
=======
	operation := cluster.Status.Condition.Phase
	if operation == kubermaticv1.ExternalClusterPhaseReconciling {
>>>>>>> 5609acc5
		return nil, errors.NewBadRequest("Operation is not allowed: Another operation: (%s) is in progress, please wait for it to finish before starting a new operation.", operation)
	}

	if oldCluster.Spec.Version != newCluster.Spec.Version {
		return UpgradeKubeOneCluster(ctx, cluster, oldCluster, newCluster, clusterProvider, masterClient)
	}
	if oldCluster.Cloud.KubeOne.ContainerRuntime != newCluster.Cloud.KubeOne.ContainerRuntime {
		if oldCluster.Cloud.KubeOne.ContainerRuntime == resources.ContainerRuntimeDocker {
			return MigrateKubeOneToContainerd(ctx, cluster, oldCluster, newCluster, clusterProvider, masterClient)
		} else {
			return nil, fmt.Errorf("Operation not supported: only migration from docker to containerd is supported: %s", oldCluster.Cloud.KubeOne.ContainerRuntime)
		}
	}

	return newCluster, nil
}

func UpgradeKubeOneCluster(ctx context.Context,
	externalCluster *kubermaticv1.ExternalCluster,
	oldCluster *apiv2.ExternalCluster,
	newCluster *apiv2.ExternalCluster,
	externalClusterProvider provider.ExternalClusterProvider,
	masterClient ctrlruntimeclient.Client,
) (*apiv2.ExternalCluster, error) {
	manifest := externalCluster.Spec.CloudSpec.KubeOne.ManifestReference

	manifestSecret := &corev1.Secret{}
	if err := masterClient.Get(ctx, types.NamespacedName{Namespace: manifest.Namespace, Name: manifest.Name}, manifestSecret); err != nil {
		return nil, errors.NewBadRequest(fmt.Sprintf("can not retrieve kubeone manifest secret: %v", err))
	}
	currentManifest := manifestSecret.Data[resources.KubeOneManifest]

	cluster := &kubeonev1beta2.KubeOneCluster{}
	if err := yaml.UnmarshalStrict(currentManifest, cluster); err != nil {
		return nil, fmt.Errorf("failed to decode manifest secret data: %w", err)
	}
	upgradeVersion := newCluster.Spec.Version.Semver().String()
	cluster.Versions = kubeonev1beta2.VersionConfig{
		Kubernetes: upgradeVersion,
	}

	if oldCluster.Cloud.KubeOne.ContainerRuntime == resources.ContainerRuntimeDocker {
		cluster.ContainerRuntime.Containerd = nil
		if upgradeVersion >= "1.24" {
			return nil, errors.NewBadRequest("container runtime is \"docker\". Support for docker will be removed with Kubernetes 1.24 release.")
		} else if cluster.ContainerRuntime.Docker == nil {
			cluster.ContainerRuntime.Docker = &kubeonev1beta2.ContainerRuntimeDocker{}
		}
	}

	patchManifest, err := yaml.Marshal(cluster)
	if err != nil {
		return nil, fmt.Errorf("failed to encode kubeone cluster manifest config as YAML: %w", err)
	}

	oldManifestSecret := manifestSecret.DeepCopy()
	manifestSecret.Data = map[string][]byte{
		resources.KubeOneManifest: patchManifest,
	}
	if err := masterClient.Patch(ctx, manifestSecret, ctrlruntimeclient.MergeFrom(oldManifestSecret)); err != nil {
		return nil, fmt.Errorf("failed to update kubeone manifest secret for upgrade version %s/%s: %w", manifest.Name, manifest.Namespace, err)
	}

	// update api externalcluster status.
	newCluster.Status.State = apiv2.RECONCILING
	return newCluster, nil
}

func MigrateKubeOneToContainerd(ctx context.Context,
	externalCluster *kubermaticv1.ExternalCluster,
	oldCluster *apiv2.ExternalCluster,
	newCluster *apiv2.ExternalCluster,
	externalClusterProvider provider.ExternalClusterProvider,
	masterClient ctrlruntimeclient.Client,
) (*apiv2.ExternalCluster, error) {
	kubeOneSpec := externalCluster.Spec.CloudSpec.KubeOne
	manifest := kubeOneSpec.ManifestReference
	wantedContainerRuntime := newCluster.Cloud.KubeOne.ContainerRuntime

<<<<<<< HEAD
	if externalCluster.Status.Condition.Status == kubermaticv1.ConditionStatusReconciling {
=======
	if externalCluster.Status.Condition.Phase == kubermaticv1.ExternalClusterPhaseReconciling {
>>>>>>> 5609acc5
		return nil, errors.NewBadRequest("Operation is not allowed: Another operation: (Upgrading) is in progress, please wait for it to finish before starting a new operation.")
	}

	// currently only migration to containerd is supported
	if !sets.NewString("containerd").Has(wantedContainerRuntime) {
		return nil, fmt.Errorf("Operation not supported: Only migration from docker to containerd is supported: %s", wantedContainerRuntime)
	}

	manifestSecret := &corev1.Secret{}
	if err := masterClient.Get(ctx, types.NamespacedName{Namespace: manifest.Namespace, Name: manifest.Name}, manifestSecret); err != nil {
		return nil, errors.NewBadRequest(fmt.Sprintf("can not retrieve kubeone manifest secret: %v", err))
	}
	currentManifest := manifestSecret.Data[resources.KubeOneManifest]
	cluster := &kubeonev1beta2.KubeOneCluster{}
	if err := yaml.UnmarshalStrict(currentManifest, cluster); err != nil {
		return nil, fmt.Errorf("failed to decode manifest secret data: %w", err)
	}
	cluster.ContainerRuntime.Docker = nil
	cluster.ContainerRuntime.Containerd = &kubeonev1beta2.ContainerRuntimeContainerd{}

	patchManifest, err := yaml.Marshal(cluster)
	if err != nil {
		return nil, fmt.Errorf("failed to encode kubeone cluster manifest config as YAML: %w", err)
	}

	oldManifestSecret := manifestSecret.DeepCopy()
	manifestSecret.Data = map[string][]byte{
		resources.KubeOneManifest: patchManifest,
	}
	if err := masterClient.Patch(ctx, manifestSecret, ctrlruntimeclient.MergeFrom(oldManifestSecret)); err != nil {
		return nil, fmt.Errorf("failed to update kubeone manifest secret for container-runtime containerd %s/%s: %w", manifest.Name, manifest.Namespace, err)
	}

	// update api externalcluster status.
	newCluster.Status = apiv2.ExternalClusterStatus{State: apiv2.RECONCILING}

	return newCluster, nil
}

<<<<<<< HEAD
func createAPIMachineDeployment(md *clusterv1alpha1.MachineDeployment) *apiv2.ExternalClusterMachineDeployment {
=======
func checkContainerRuntime(ctx context.Context,
	externalCluster *kubermaticv1.ExternalCluster,
	externalClusterProvider provider.ExternalClusterProvider,
) (string, error) {
	nodes, err := externalClusterProvider.ListNodes(ctx, externalCluster)
	if err != nil {
		return "", fmt.Errorf("Failed to fetch container runtime: not able to list nodes %w", err)
	}
	for _, node := range nodes.Items {
		if _, ok := node.Labels[NodeControlPlaneLabel]; ok {
			containerRuntimeVersion := node.Status.NodeInfo.ContainerRuntimeVersion
			strSlice := strings.Split(containerRuntimeVersion, ":")
			for _, containerRuntime := range strSlice {
				return containerRuntime, nil
			}
		}
	}
	return "", fmt.Errorf("Failed to fetch container runtime: no control plane nodes found with label %s", NodeControlPlaneLabel)
}

func createAPIMachineDeployment(md clusterv1alpha1.MachineDeployment) apiv2.ExternalClusterMachineDeployment {
>>>>>>> 5609acc5
	apimd := apiv2.ExternalClusterMachineDeployment{
		NodeDeployment: apiv1.NodeDeployment{
			ObjectMeta: apiv1.ObjectMeta{
				ID:   md.Name,
				Name: md.Name,
			},
			Spec: apiv1.NodeDeploymentSpec{
				Replicas: to.Int32(md.Spec.Replicas),
				Template: apiv1.NodeSpec{
					Versions: apiv1.NodeVersionInfo{
						Kubelet: to.String(&md.Spec.Template.Spec.Versions.Kubelet),
					},
				},
			},
			Status: clusterv1alpha1.MachineDeploymentStatus{
				Replicas:      md.Status.Replicas,
				ReadyReplicas: md.Status.ReadyReplicas,
			},
		},
	}

	return apimd
}

func getKubeOneMachineDeployment(ctx context.Context, mdName string, cluster *v1.ExternalCluster, clusterProvider provider.ExternalClusterProvider) (*clusterv1alpha1.MachineDeployment, error) {
	machineDeployment := &clusterv1alpha1.MachineDeployment{}
	userClusterClient, err := clusterProvider.GetClient(ctx, cluster)
	if err != nil {
		return nil, err
	}
	if err := userClusterClient.Get(ctx, types.NamespacedName{Name: mdName, Namespace: metav1.NamespaceSystem}, machineDeployment); err != nil && !meta.IsNoMatchError(err) {
		return nil, fmt.Errorf("failed to get MachineDeployment: %w", err)
	}
	return machineDeployment, nil
}

func getKubeOneMachineDeployments(ctx context.Context, cluster *v1.ExternalCluster, clusterProvider provider.ExternalClusterProvider) (*clusterv1alpha1.MachineDeploymentList, error) {
	mdList := &clusterv1alpha1.MachineDeploymentList{}
	userClusterClient, err := clusterProvider.GetClient(ctx, cluster)
	if err != nil {
		return nil, err
	}
	if err := userClusterClient.List(ctx, mdList); err != nil {
		return nil, fmt.Errorf("failed to list MachineDeployment: %w", err)
	}
	return mdList, nil
}

func patchKubeOneMachineDeployment(ctx context.Context, machineDeployment *v1alpha1.MachineDeployment, oldmd, newmd *apiv2.ExternalClusterMachineDeployment, cluster *v1.ExternalCluster, clusterProvider provider.ExternalClusterProvider) (*apiv2.ExternalClusterMachineDeployment, error) {
	currentVersion := oldmd.NodeDeployment.Spec.Template.Versions.Kubelet
	desiredVersion := newmd.NodeDeployment.Spec.Template.Versions.Kubelet
	if desiredVersion != currentVersion {
		machineDeployment.Spec.Template.Spec.Versions.Kubelet = desiredVersion
		userClusterClient, err := clusterProvider.GetClient(ctx, cluster)
		if err != nil {
			return nil, err
		}
		if err := userClusterClient.Update(ctx, machineDeployment); err != nil && !meta.IsNoMatchError(err) {
			return nil, fmt.Errorf("failed to update MachineDeployment: %w", err)
		}
		return newmd, nil
	}

	currentReplicas := oldmd.NodeDeployment.Spec.Replicas
	desiredReplicas := newmd.NodeDeployment.Spec.Replicas
	if desiredReplicas != currentReplicas {
		machineDeployment.Spec.Replicas = &desiredReplicas
		userClusterClient, err := clusterProvider.GetClient(ctx, cluster)
		if err != nil {
			return nil, err
		}
		if err := userClusterClient.Update(ctx, machineDeployment); err != nil && !meta.IsNoMatchError(err) {
			return nil, fmt.Errorf("failed to update MachineDeployment: %w", err)
		}
		return newmd, nil
	}

	return oldmd, nil
}

func getKubeOneAPIMachineDeployment(ctx context.Context,
	mdName string,
	cluster *kubermaticv1.ExternalCluster,
	clusterProvider provider.ExternalClusterProvider) (*apiv2.ExternalClusterMachineDeployment, error) {
	md, err := getKubeOneMachineDeployment(ctx, mdName, cluster, clusterProvider)
	if err != nil {
		return nil, err
	}
	apiMD := createAPIMachineDeployment(*md)
	return &apiMD, nil
}

func getKubeOneAPIMachineDeployments(ctx context.Context, cluster *kubermaticv1.ExternalCluster,
	clusterProvider provider.ExternalClusterProvider) ([]apiv2.ExternalClusterMachineDeployment, error) {
	mdList, err := getKubeOneMachineDeployments(ctx, cluster, clusterProvider)
	machineDeployments := make([]apiv2.ExternalClusterMachineDeployment, 0, len(mdList.Items))
	if err != nil {
		return nil, err
	}
	for _, md := range mdList.Items {
		machineDeployments = append(machineDeployments, createAPIMachineDeployment(md))
	}

	return machineDeployments, nil
}

func getKubeOneNodes(ctx context.Context, cluster *kubermaticv1.ExternalCluster, mdName string, clusterProvider provider.ExternalClusterProvider) ([]apiv2.ExternalClusterNode, error) {
	var nodesV1 []apiv2.ExternalClusterNode

	nodes, err := clusterProvider.ListNodes(ctx, cluster)
	if err != nil {
		return nil, common.KubernetesErrorToHTTPError(err)
	}
	for _, n := range nodes.Items {
		if n.Labels != nil {
			if n.Labels[NodeWorkerLabel] == mdName {
				outNode, err := outputNode(n)
				if err != nil {
					return nil, fmt.Errorf("failed to output node %s: %w", n.Name, err)
				}
				nodesV1 = append(nodesV1, *outNode)
			}
		}
	}

	return nodesV1, err
}<|MERGE_RESOLUTION|>--- conflicted
+++ resolved
@@ -44,14 +44,10 @@
 	"sigs.k8s.io/yaml"
 )
 
-<<<<<<< HEAD
-=======
 const (
-	NodeControlPlaneLabel = "node-role.kubernetes.io/control-plane"
-	NodeWorkerLabel       = "workerset"
+	NodeWorkerLabel = "workerset"
 )
 
->>>>>>> 5609acc5
 func importKubeOneCluster(ctx context.Context, name string, userInfoGetter func(ctx context.Context, projectID string) (*provider.UserInfo, error), project *kubermaticv1.Project, cloud *apiv2.ExternalClusterCloudSpec, clusterProvider provider.ExternalClusterProvider, privilegedClusterProvider provider.PrivilegedExternalClusterProvider) (*kubermaticv1.ExternalCluster, error) {
 	kubeOneCluster, err := DecodeManifestFromKubeOneReq(cloud.KubeOne.Manifest)
 	if err != nil {
@@ -83,11 +79,7 @@
 		return nil, common.KubernetesErrorToHTTPError(err)
 	}
 
-<<<<<<< HEAD
-	newCluster.Status.Condition.Status = kubermaticv1.ConditionStatusProvisioning
-=======
 	newCluster.Status.Condition.Phase = kubermaticv1.ExternalClusterPhaseProvisioning
->>>>>>> 5609acc5
 	return createNewCluster(ctx, userInfoGetter, clusterProvider, privilegedClusterProvider, newCluster, project)
 }
 
@@ -98,13 +90,8 @@
 	secretKeySelector provider.SecretKeySelectorValueFunc,
 	clusterProvider provider.ExternalClusterProvider,
 	masterClient ctrlruntimeclient.Client) (*apiv2.ExternalCluster, error) {
-<<<<<<< HEAD
-	operation := cluster.Status.Condition.Status
-	if operation == kubermaticv1.ConditionStatusReconciling {
-=======
 	operation := cluster.Status.Condition.Phase
 	if operation == kubermaticv1.ExternalClusterPhaseReconciling {
->>>>>>> 5609acc5
 		return nil, errors.NewBadRequest("Operation is not allowed: Another operation: (%s) is in progress, please wait for it to finish before starting a new operation.", operation)
 	}
 
@@ -184,11 +171,7 @@
 	manifest := kubeOneSpec.ManifestReference
 	wantedContainerRuntime := newCluster.Cloud.KubeOne.ContainerRuntime
 
-<<<<<<< HEAD
-	if externalCluster.Status.Condition.Status == kubermaticv1.ConditionStatusReconciling {
-=======
 	if externalCluster.Status.Condition.Phase == kubermaticv1.ExternalClusterPhaseReconciling {
->>>>>>> 5609acc5
 		return nil, errors.NewBadRequest("Operation is not allowed: Another operation: (Upgrading) is in progress, please wait for it to finish before starting a new operation.")
 	}
 
@@ -228,31 +211,7 @@
 	return newCluster, nil
 }
 
-<<<<<<< HEAD
-func createAPIMachineDeployment(md *clusterv1alpha1.MachineDeployment) *apiv2.ExternalClusterMachineDeployment {
-=======
-func checkContainerRuntime(ctx context.Context,
-	externalCluster *kubermaticv1.ExternalCluster,
-	externalClusterProvider provider.ExternalClusterProvider,
-) (string, error) {
-	nodes, err := externalClusterProvider.ListNodes(ctx, externalCluster)
-	if err != nil {
-		return "", fmt.Errorf("Failed to fetch container runtime: not able to list nodes %w", err)
-	}
-	for _, node := range nodes.Items {
-		if _, ok := node.Labels[NodeControlPlaneLabel]; ok {
-			containerRuntimeVersion := node.Status.NodeInfo.ContainerRuntimeVersion
-			strSlice := strings.Split(containerRuntimeVersion, ":")
-			for _, containerRuntime := range strSlice {
-				return containerRuntime, nil
-			}
-		}
-	}
-	return "", fmt.Errorf("Failed to fetch container runtime: no control plane nodes found with label %s", NodeControlPlaneLabel)
-}
-
 func createAPIMachineDeployment(md clusterv1alpha1.MachineDeployment) apiv2.ExternalClusterMachineDeployment {
->>>>>>> 5609acc5
 	apimd := apiv2.ExternalClusterMachineDeployment{
 		NodeDeployment: apiv1.NodeDeployment{
 			ObjectMeta: apiv1.ObjectMeta{
@@ -268,8 +227,8 @@
 				},
 			},
 			Status: clusterv1alpha1.MachineDeploymentStatus{
-				Replicas:      md.Status.Replicas,
-				ReadyReplicas: md.Status.ReadyReplicas,
+				Replicas:      to.Int32(md.Spec.Replicas),
+				ReadyReplicas: to.Int32(md.Spec.Replicas),
 			},
 		},
 	}
