--- conflicted
+++ resolved
@@ -220,33 +220,6 @@
 	return reconcile.Result{}, r.reconcile(ctx, request.Name, log)
 }
 
-<<<<<<< HEAD
-=======
-func (r *reconciler) getKubeOneNamespace(ctx context.Context, extexternalClusterName string) (*corev1.Namespace, error) {
-	ns := &corev1.Namespace{}
-	name := types.NamespacedName{Name: kubernetesprovider.GetKubeOneNamespaceName(extexternalClusterName)}
-	if err := r.Get(ctx, name, ns); err != nil {
-		return nil, err
-	}
-	return ns, nil
-}
-
-func (r *reconciler) handleDeletion(ctx context.Context, log *zap.SugaredLogger, kubeOneNamespace *corev1.Namespace, externalCluster *kubermaticv1.ExternalCluster) error {
-	if kuberneteshelper.HasFinalizer(externalCluster, kubermaticv1.ExternalClusterKubeOneNamespaceCleanupFinalizer) {
-		log.Info("Deleting KubeOne Namespace...")
-		if err := r.Delete(ctx, kubeOneNamespace); err != nil {
-			return err
-		}
-		if err := kuberneteshelper.TryRemoveFinalizer(ctx, r, externalCluster, kubermaticv1.ExternalClusterKubeOneNamespaceCleanupFinalizer); err != nil {
-			log.Errorw("failed to remove kubeone namespace finalizer", zap.Error(err))
-			return err
-		}
-	}
-
-	return nil
-}
-
->>>>>>> 02f5455b
 func (r *reconciler) reconcile(ctx context.Context, externalClusterName string, log *zap.SugaredLogger) error {
 	externalCluster := &kubermaticv1.ExternalCluster{}
 	if err := r.Get(ctx, ctrlruntimeclient.ObjectKey{Namespace: metav1.NamespaceAll, Name: externalClusterName}, externalCluster); err != nil {
@@ -255,7 +228,6 @@
 		}
 	}
 
-<<<<<<< HEAD
 	if externalCluster.Spec.CloudSpec.KubeOne == nil {
 		return nil
 	}
@@ -266,26 +238,6 @@
 	}
 	if err := kuberneteshelper.TryAddFinalizer(ctx, r.Client, externalCluster, kubermaticv1.ExternalClusterKubeOneNamespaceCleanupFinalizer); err != nil {
 		return fmt.Errorf("failed to add kubeone namespace finalizer: %w", err)
-=======
-	kubeOneNamespace, err := r.getKubeOneNamespace(ctx, externalCluster.Name)
-	if err != nil {
-		return err
-	}
-	if err := kuberneteshelper.TryAddFinalizer(ctx, r.Client, externalCluster, kubermaticv1.ExternalClusterKubeOneNamespaceCleanupFinalizer); err != nil {
-		return fmt.Errorf("failed to add kubeone namespace finalizer: %w", err)
-	}
-
-	if !externalCluster.DeletionTimestamp.IsZero() {
-		if err := r.handleDeletion(ctx, log, kubeOneNamespace, externalCluster); err != nil {
-			return fmt.Errorf("failed deleting kubeone externalcluster: %w", err)
-		}
-		return nil
-	}
-
-	cloud := externalCluster.Spec.CloudSpec
-	if cloud.KubeOne == nil {
-		return nil
->>>>>>> 02f5455b
 	}
 
 	if !externalCluster.DeletionTimestamp.IsZero() {
@@ -304,19 +256,7 @@
 		return nil
 	}
 
-<<<<<<< HEAD
 	if err := r.importAction(ctx, log, externalCluster, externalClusterProvider); err != nil {
-=======
-	manifestRef := cloud.KubeOne.ManifestReference
-	manifestSecret := &corev1.Secret{}
-	if err := r.Get(ctx, types.NamespacedName{Namespace: kubeOneNamespace.Name, Name: manifestRef.Name}, manifestSecret); err != nil {
-		log.Errorw("can not retrieve kubeone manifest secret", zap.Error(err))
-		return nil
-	}
-	currentManifest := manifestSecret.Data[resources.KubeOneManifest]
-
-	if _, err = r.initiateUpgradeAction(ctx, log, externalCluster, externalClusterProvider, currentManifest, clusterPhase); err != nil {
->>>>>>> 02f5455b
 		return err
 	}
 
