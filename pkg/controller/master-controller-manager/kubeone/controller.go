/*
Copyright 2022 The Kubermatic Kubernetes Platform contributors.

Licensed under the Apache License, Version 2.0 (the "License");
you may not use this file except in compliance with the License.
You may obtain a copy of the License at

    http://www.apache.org/licenses/LICENSE-2.0

Unless required by applicable law or agreed to in writing, software
distributed under the License is distributed on an "AS IS" BASIS,
WITHOUT WARRANTIES OR CONDITIONS OF ANY KIND, either express or implied.
See the License for the specific language governing permissions and
limitations under the License.
*/

package kubeone

import (
	"bytes"
	"context"
	"errors"
	"fmt"
	"io"
	"strings"

	"go.uber.org/zap"

	providerconfig "github.com/kubermatic/machine-controller/pkg/providerconfig/types"
	kubeonev1beta2 "k8c.io/kubeone/pkg/apis/kubeone/v1beta2"
	"k8c.io/kubeone/pkg/fail"
	kubermaticv1 "k8c.io/kubermatic/v2/pkg/apis/kubermatic/v1"
	kubermaticpred "k8c.io/kubermatic/v2/pkg/controller/util/predicate"
	kuberneteshelper "k8c.io/kubermatic/v2/pkg/kubernetes"
	"k8c.io/kubermatic/v2/pkg/provider"
	kubernetesprovider "k8c.io/kubermatic/v2/pkg/provider/kubernetes"
	"k8c.io/kubermatic/v2/pkg/resources"
<<<<<<< HEAD
=======
	"k8c.io/kubermatic/v2/pkg/util/restmapper"
>>>>>>> 9f594611
	"k8c.io/reconciler/pkg/reconciling"

	batchv1 "k8s.io/api/batch/v1"
	corev1 "k8s.io/api/core/v1"
	apierrors "k8s.io/apimachinery/pkg/api/errors"
	metav1 "k8s.io/apimachinery/pkg/apis/meta/v1"
	"k8s.io/apimachinery/pkg/fields"
	"k8s.io/apimachinery/pkg/types"
	"k8s.io/apimachinery/pkg/util/sets"
	"k8s.io/client-go/kubernetes"
	"k8s.io/utils/pointer"
	ctrlruntime "sigs.k8s.io/controller-runtime"
	ctrlruntimeclient "sigs.k8s.io/controller-runtime/pkg/client"
	"sigs.k8s.io/controller-runtime/pkg/controller"
	"sigs.k8s.io/controller-runtime/pkg/event"
	"sigs.k8s.io/controller-runtime/pkg/handler"
	"sigs.k8s.io/controller-runtime/pkg/manager"
	"sigs.k8s.io/controller-runtime/pkg/predicate"
	"sigs.k8s.io/controller-runtime/pkg/reconcile"
	"sigs.k8s.io/controller-runtime/pkg/source"
	"sigs.k8s.io/yaml"
)

const (
	// This controller is responsible for managing the lifecycle of KubeOne clusters within KKP.
	ControllerName = "kkp-kubeone-controller"

	// kubernetes pod status.
	podPhaseKey = "status.phase"

	// ImportAction is the action to import kubeone cluster.
	ImportAction = "import"

	// UpgradeControlPlaneAction is the action to upgrade kubeone cluster.
	UpgradeControlPlaneAction = "upgrade"

	// MigrateContainerRuntimeAction is the action to migrate kubeone container-runtime.
	MigrateContainerRuntimeAction = "migrate"

	// KubeOneImportJob is the name of kubeone job performing import.
	KubeOneImportJob = "kubeone-import"

	// KubeOneUpgradeJob is the name of kubeone job performing upgrade.
	KubeOneUpgradeJob = "kubeone-upgrade"

	// KubeOneMigrateJob is the name of kubeone job performing container-runtime migration.
	KubeOneMigrateJob = "kubeone-migrate"

	// KubeOneImportConfigMap is the name of kubeone configmap which stores import action script.
	KubeOneImportConfigMap = "kubeone-import"

	// KubeOneUpgradeConfigMap is the name of kubeone configmap which stores upgrade action script.
	KubeOneUpgradeConfigMap = "kubeone-upgrade"

	// KubeOneMigrateConfigMap is the name of kubeone configmap which stores migrate action script.
	KubeOneMigrateConfigMap = "kubeone-migrate"
)

type reconciler struct {
	ctrlruntimeclient.Client
	log               *zap.SugaredLogger
	secretKeySelector provider.SecretKeySelectorValueFunc
}

func Add(
	ctx context.Context,
	mgr manager.Manager,
	log *zap.SugaredLogger) error {
	reconciler := &reconciler{
		Client:            mgr.GetClient(),
		log:               log.Named(ControllerName),
		secretKeySelector: provider.SecretKeySelectorValueFuncFactory(ctx, mgr.GetClient()),
	}
	c, err := controller.New(ControllerName, mgr, controller.Options{Reconciler: reconciler})
	if err != nil {
		return err
	}

	if err := c.Watch(&source.Kind{Type: &kubermaticv1.ExternalCluster{}},
		&handler.EnqueueRequestForObject{},
		withEventFilter()); err != nil {
		return fmt.Errorf("failed to create externalcluster watcher: %w", err)
	}

	if err := c.Watch(&source.Kind{Type: &corev1.Secret{}},
		enqueueExternalCluster(reconciler.Client, reconciler.log),
		updateEventsOnly(),
		ByNameAndNamespace(),
	); err != nil {
		return fmt.Errorf("failed to create kubeone manifest watcher: %w", err)
	}

	if err := c.Watch(&source.Kind{Type: &batchv1.Job{}},
		&handler.EnqueueRequestForOwner{
			IsController: true,
			OwnerType:    &kubermaticv1.ExternalCluster{},
		},
		updateEventsOnly(),
	); err != nil {
		return fmt.Errorf("failed to create kubeone job watcher: %w", err)
	}

	if err := mgr.GetFieldIndexer().IndexField(ctx, &corev1.Pod{}, podPhaseKey, func(rawObj ctrlruntimeclient.Object) []string {
		pod := rawObj.(*corev1.Pod)
		return []string{string(pod.Status.Phase)}
	}); err != nil {
		return fmt.Errorf("failed to add index on pod.Status.Phase: %w", err)
	}

	return nil
}

// fetching cluster name using kubeone namespace.
func enqueueExternalCluster(client ctrlruntimeclient.Client, log *zap.SugaredLogger) handler.EventHandler {
	return handler.EnqueueRequestsFromMapFunc(func(a ctrlruntimeclient.Object) []reconcile.Request {
		var externalClusterName string
		separatedList := strings.Split(a.GetNamespace(), "-")
		if len(separatedList) == 2 {
			externalClusterName = separatedList[1]
		}
		return []reconcile.Request{{NamespacedName: types.NamespacedName{Name: externalClusterName, Namespace: metav1.NamespaceAll}}}
	})
}

func ByNameAndNamespace() predicate.Funcs {
	return kubermaticpred.Factory(func(o ctrlruntimeclient.Object) bool {
<<<<<<< HEAD
		return strings.HasPrefix(o.GetName(), resources.KubeOneManifestSecretPrefix) && strings.HasPrefix(o.GetNamespace(), resources.KubermaticNamespace)
=======
		return strings.HasPrefix(o.GetName(), resources.KubeOneManifestSecretPrefix) && strings.HasPrefix(o.GetNamespace(), resources.KubeOneNamespacePrefix)
>>>>>>> 9f594611
	})
}

func updateEventsOnly() predicate.Predicate {
	return predicate.Funcs{
		CreateFunc: func(e event.CreateEvent) bool {
			return false
		},
		UpdateFunc: func(e event.UpdateEvent) bool {
			return e.ObjectOld.GetResourceVersion() != e.ObjectNew.GetResourceVersion()
		},
		DeleteFunc: func(e event.DeleteEvent) bool {
			return false
		},
		GenericFunc: func(e event.GenericEvent) bool {
			return false
		},
	}
}

func withEventFilter() predicate.Predicate {
	return predicate.Funcs{
		CreateFunc: func(e event.CreateEvent) bool {
			externalCluster, ok := e.Object.(*kubermaticv1.ExternalCluster)
			if !ok {
				return false
			}
			if externalCluster.Spec.CloudSpec.ProviderName == "" {
				return false
			}
			return externalCluster.Spec.CloudSpec.KubeOne != nil
		},
		UpdateFunc: func(e event.UpdateEvent) bool {
			return e.ObjectOld.GetGeneration() != e.ObjectNew.GetGeneration()
		},
		DeleteFunc: func(e event.DeleteEvent) bool {
			return true
		},
		GenericFunc: func(e event.GenericEvent) bool {
			return false
		},
	}
}

func ExternalClusterPausedChecker(ctx context.Context, externalClusterName string, masterClient ctrlruntimeclient.Client) (bool, error) {
	externalCluster := &kubermaticv1.ExternalCluster{}
	if err := masterClient.Get(ctx, types.NamespacedName{Name: externalClusterName}, externalCluster); err != nil {
		if apierrors.IsNotFound(err) {
			return false, nil
		}

		return false, fmt.Errorf("failed to get external cluster %q: %w", externalClusterName, err)
	}

	return externalCluster.Spec.Pause, nil
}

func (r *reconciler) Reconcile(ctx context.Context, request reconcile.Request) (reconcile.Result, error) {
	paused, err := ExternalClusterPausedChecker(ctx, request.Name, r.Client)
	if err != nil {
		return reconcile.Result{}, fmt.Errorf("failed to check kubeone external cluster pause status: %w", err)
	}
	if paused {
		return reconcile.Result{}, nil
	}

	log := r.log.With("externalcluster", request.Name)
	log.Info("Processing...")

	return reconcile.Result{}, r.reconcile(ctx, request.Name, log)
}

func (r *reconciler) reconcile(ctx context.Context, externalClusterName string, log *zap.SugaredLogger) error {
	externalCluster := &kubermaticv1.ExternalCluster{}
	if err := r.Get(ctx, ctrlruntimeclient.ObjectKey{Namespace: metav1.NamespaceAll, Name: externalClusterName}, externalCluster); err != nil {
		if !apierrors.IsNotFound(err) {
			return err
		}
	}

	kubeOneSpec := externalCluster.Spec.CloudSpec.KubeOne
	if kubeOneSpec == nil {
		return nil
	}

	err := r.createKubeOneNamespace(ctx, externalCluster.Name)
	if err != nil {
		return err
	}

	// sync secrets
	projectID := externalCluster.Labels[kubermaticv1.ProjectIDLabelKey]
	if len(projectID) == 0 {
		return fmt.Errorf("externalCluster %s is missing '%s' label", externalCluster.Name, kubermaticv1.ProjectIDLabelKey)
	}
	secrets := &corev1.SecretList{}
	if err := r.List(ctx,
		secrets,
		ctrlruntimeclient.MatchingLabels{kubermaticv1.ProjectIDLabelKey: projectID},
		&ctrlruntimeclient.ListOptions{Namespace: resources.KubermaticNamespace},
	); err != nil {
		return fmt.Errorf("failed to list kubeone secrets in kubermatic namespace: %w", err)
	}

	kubeoneSecrets := []corev1.Secret{}
	for _, secret := range secrets.Items {
		if strings.Contains(secret.Name, externalCluster.Name) {
			kubeoneSecrets = append(kubeoneSecrets, secret)
		}
	}
	if err := r.syncSecrets(ctx, kubeoneSecrets, externalCluster); err != nil {
		return err
	}

	kubeOneNamespace, err := r.getKubeOneNamespace(ctx, externalCluster.Name)
	if err != nil {
		return err
	}

	if err := kuberneteshelper.TryAddFinalizer(ctx, r.Client, externalCluster, kubermaticv1.ExternalClusterKubeOneNamespaceCleanupFinalizer); err != nil {
		return fmt.Errorf("failed to add kubeone namespace finalizer: %w", err)
	}
	if err := kuberneteshelper.TryAddFinalizer(ctx, r.Client, externalCluster, kubermaticv1.ExternalClusterKubeOneCleanupFinalizer); err != nil {
		return fmt.Errorf("failed to add secrets finalizer: %w", err)
	}

	if !externalCluster.DeletionTimestamp.IsZero() {
		log.Info("Deleting KubeOne Namespace and Secrets...")
		if err := r.handleDeletion(ctx, log, kubeOneNamespace, externalCluster, kubeoneSecrets); err != nil {
			return fmt.Errorf("failed deleting kubeone externalcluster: %w", err)
		}
		return nil
	}

	if err := r.importAction(ctx, log, externalCluster); err != nil {
		return err
	}

	if _, err = r.upgradeAction(ctx, log, externalCluster); err != nil {
		return err
	}

	if _, err = r.migrateAction(ctx, log, externalCluster); err != nil {
		return err
	}

	return nil
}

func (r *reconciler) syncSecrets(ctx context.Context, secrets []corev1.Secret, externalCluster *kubermaticv1.ExternalCluster) error {
	for _, secret := range secrets {
		if _, err := r.CreateOrUpdateSecretForCluster(ctx, externalCluster, secret.Data, secret.Name, GetKubeOneNamespaceName(externalCluster.Name)); ctrlruntimeclient.IgnoreAlreadyExists(err) != nil {
			return err
		}
	}
	return nil
}

func (r *reconciler) deleteSecrets(ctx context.Context, secrets []corev1.Secret) error {
	for _, secret := range secrets {
		if err := r.Delete(ctx, &secret); ctrlruntimeclient.IgnoreNotFound(err) != nil {
			return err
		}
	}

	return nil
}

func (r *reconciler) importAction(
	ctx context.Context,
	log *zap.SugaredLogger,
	externalCluster *kubermaticv1.ExternalCluster) error {
	if externalCluster.Spec.KubeconfigReference == nil {
		_, err := r.initiateImportCluster(ctx, log, externalCluster)
		if err != nil {
			log.Errorw("failed to import kubeone cluster", zap.Error(err))
			return err
		}
	}
	return nil
}

func (r *reconciler) initiateImportCluster(ctx context.Context,
	log *zap.SugaredLogger,
	externalCluster *kubermaticv1.ExternalCluster) (*kubermaticv1.ExternalCluster, error) {
	log.Info("Importing kubeone luster...")

	kubeoneNamespace := kubernetesprovider.GetKubeOneNamespaceName(externalCluster.Name)

	if err := r.updateClusterStatus(ctx, externalCluster, kubermaticv1.ExternalClusterPhaseProvisioning); err != nil {
		return nil, err
	}

	log.Info("Generating kubeone job to fetch kubeconfig...")
	job, err := r.generateKubeOneActionJob(ctx, log, externalCluster, ImportAction)
	if err != nil {
		return nil, fmt.Errorf("could not generate kubeone job: %w", err)
	}

	log.Info("Creating kubeone job to fetch kubeconfig...")
	if err := r.Create(ctx, job); ctrlruntimeclient.IgnoreAlreadyExists(err) != nil {
		return nil, fmt.Errorf("could not create kubeone job %s/%s: %w", job.Name, job.Namespace, err)
	}

	if err := r.Get(ctx, ctrlruntimeclient.ObjectKey{Namespace: job.Namespace, Name: job.Name}, job); err != nil {
		return nil, fmt.Errorf("failed to get kubeone kubeconfig job: %w", err)
	}

	if job.Status.Active > 0 {
		log.Info("kubeone import job active")
		return nil, nil
	}

	// job failed.
	if job.Status.Succeeded == 0 && job.Status.Failed >= 1 {
		// update kubeone externalcluster status.
		log.Info("kubeone import failed!")
		if err := r.updateClusterStatus(ctx, externalCluster, kubermaticv1.ExternalClusterPhaseError); err != nil {
			return nil, err
		}
		// delete kubeone job alongwith its pods as no longer required.
		propagationPolicy := metav1.DeletePropagationBackground
		err = r.Delete(ctx, job, &ctrlruntimeclient.DeleteOptions{PropagationPolicy: &propagationPolicy})
		if err != nil {
			return nil, err
		}
		return nil, errors.New("kubeone import failed")
	}

	// job succeeded.
	podList := &corev1.PodList{}
	err = r.List(ctx,
		podList,
		&ctrlruntimeclient.ListOptions{
			Limit:         1,
			Namespace:     job.Namespace,
			FieldSelector: fields.OneTermEqualSelector(podPhaseKey, string(corev1.PodSucceeded)),
		},
		&ctrlruntimeclient.MatchingLabels{"job-name": job.Name},
	)
	if err != nil {
		return nil, err
	}

	if len(podList.Items) == 0 {
		return nil, fmt.Errorf("no succeeded import pods in kubeone namespace:%s", kubeoneNamespace)
	}

	succeededPod := podList.Items[0]
	// use pod logs to get cluster's kubeconfig.
	config, err := getPodLogs(ctx, &succeededPod)
	if err != nil {
		return nil, err
	}

	log.Info("fetched config from the kubeone pod")

	secretName := externalCluster.GetKubeconfigSecretName()
	secretNamespace := resources.KubermaticNamespace

	data := map[string][]byte{
		resources.ExternalClusterKubeconfig: []byte(config),
	}
	kubeconfigRef, err := r.CreateOrUpdateSecretForCluster(ctx, externalCluster, data, secretName, secretNamespace)
	if err != nil {
		return nil, err
	}

	oldexternalCluster := externalCluster.DeepCopy()
	externalCluster.Spec.KubeconfigReference = kubeconfigRef
	if err := r.Patch(ctx, externalCluster, ctrlruntimeclient.MergeFrom(oldexternalCluster)); err != nil {
		log.Errorw("failed to add kubeconfig reference in external cluster", zap.Error(err))
		return nil, err
	}

	log.Info("KubeOne Cluster Imported!")
	if err := r.updateClusterStatus(ctx, externalCluster, kubermaticv1.ExternalClusterPhaseRunning); err != nil {
		return nil, err
	}
	// delete kubeone job alongwith its pods as no longer required.
	propagationPolicy := metav1.DeletePropagationBackground
	err = r.Delete(ctx, job, &ctrlruntimeclient.DeleteOptions{PropagationPolicy: &propagationPolicy})
	if err != nil {
		return nil, err
	}

	return externalCluster, nil
}

func (r *reconciler) CreateOrUpdateSecretForCluster(ctx context.Context, externalcluster *kubermaticv1.ExternalCluster, secretData map[string][]byte, secretName, secretNamespace string) (*providerconfig.GlobalSecretKeySelector, error) {
	reconciler, err := credentialSecretReconcilerFactory(secretName, externalcluster.Labels, secretData)
	if err != nil {
<<<<<<< HEAD
		return nil, err
=======
		if !apierrors.IsNotFound(err) {
			return err
		}
	} else {
		err = r.checkPodStatus(ctx, log, pod, externalCluster, action)
		if err != nil {
			return err
		}
	}
	return nil
}

func getDesiredContainerRuntime(currentManifest []byte) (string, error) {
	cluster := &kubeonev1beta2.KubeOneCluster{}
	if err := yaml.UnmarshalStrict(currentManifest, cluster); err != nil {
		return "", fmt.Errorf("failed to decode manifest secret data: %w", err)
	}
	if cluster.ContainerRuntime.Docker != nil {
		return resources.ContainerRuntimeDocker, nil
	} else if cluster.ContainerRuntime.Containerd != nil {
		return resources.ContainerRuntimeContainerd, nil
	}
	return "", nil
}

func (r *reconciler) updateClusterStatus(ctx context.Context,
	externalCluster *kubermaticv1.ExternalCluster,
	status kubermaticv1.ExternalClusterCondition) error {
	oldexternalCluster := externalCluster.DeepCopy()
	externalCluster.Status.Condition = status
	if err := r.Patch(ctx, externalCluster, ctrlruntimeclient.MergeFrom(oldexternalCluster)); err != nil {
		r.log.Errorw("failed to update external cluster status", zap.Error(err))
		return err
	}
	return nil
}

func (r *reconciler) checkPodStatus(ctx context.Context,
	log *zap.SugaredLogger,
	pod *corev1.Pod,
	externalCluster *kubermaticv1.ExternalCluster,
	action string,
) error {
	log.Infow("Checking kubeone pod status...", "Pod", pod.Name)
	if pod.Status.Phase == corev1.PodSucceeded {
		// update kubeone externalcluster status.
		if err := r.updateClusterStatus(ctx, externalCluster, kubermaticv1.ExternalClusterCondition{
			Phase: kubermaticv1.ExternalClusterPhaseRunning,
		}); err != nil {
			return err
		}
		if action == UpgradeControlPlaneAction {
			log.Info("KubeOne Cluster Upgraded!")
		} else if action == MigrateContainerRuntimeAction {
			log.Info("KubeOne Cluster Migrated!")
		}
		if err := r.Delete(ctx, pod); err != nil {
			return err
		}
	} else if pod.Status.Phase == corev1.PodFailed {
		var errorMessage string
		var kubeOneLogVar kubeOneLog
		var phaseError kubermaticv1.ExternalClusterPhase

		// fetch kubeone error code
		statusList := pod.Status.ContainerStatuses
		if len(statusList) > 0 {
			exitCode := statusList[0].State.Terminated.ExitCode
			phaseError = determineExitCode(exitCode)
		}

		logs, err := getPodLogs(ctx, pod)
		if err != nil {
			return err
		}

		logLines := strings.Split(logs, "\n")
		for _, logLine := range logLines {
			err = json.Unmarshal([]byte(logLine), &kubeOneLogVar)
			if err == nil {
				if kubeOneLogVar.Level == KubeOneLogLevelError {
					errorMessage = kubeOneLogVar.Message
				}
			}
		}

		log.Errorw("failed operation on kubeone cluster, for details check external cluster status", "operation", action)

		if err := r.updateClusterStatus(ctx, externalCluster, kubermaticv1.ExternalClusterCondition{
			Phase:   phaseError,
			Message: errorMessage,
		}); err != nil {
			return err
		}
		if err := r.Delete(ctx, pod); err != nil {
			return err
		}
	}

	return nil
}

func determineExitCode(exitCode int32) kubermaticv1.ExternalClusterPhase {
	var phaseError kubermaticv1.ExternalClusterPhase
	switch {
	case exitCode == fail.RuntimeErrorExitCode:
		phaseError = kubermaticv1.ExternalClusterPhaseRuntimeError
	case exitCode == fail.EtcdErrorExitCode:
		phaseError = kubermaticv1.ExternalClusterPhaseEtcdError
	case exitCode == fail.KubeClientErrorExitCode:
		phaseError = kubermaticv1.ExternalClusterPhaseKubeClientError
	case exitCode == fail.SSHErrorExitCode:
		phaseError = kubermaticv1.ExternalClusterPhaseSSHError
	case exitCode == fail.ConnectionErrorExitCode:
		phaseError = kubermaticv1.ExternalClusterPhaseConnectionError
	case exitCode == fail.ConfigErrorExitCode:
		phaseError = kubermaticv1.ExternalClusterPhaseConfigError
	default:
		phaseError = kubermaticv1.ExternalClusterPhaseError
	}
	return phaseError
}

func (r *reconciler) CreateOrUpdateKubeconfigSecretForCluster(ctx context.Context, log *zap.SugaredLogger, cluster *kubermaticv1.ExternalCluster, kubeconfig, namespace string) (*providerconfig.GlobalSecretKeySelector, error) {
	data := map[string][]byte{
		resources.ExternalClusterKubeconfig: []byte(kubeconfig),
	}

	creators := []reconciling.NamedSecretReconcilerFactory{
		kubeconfigSecretReconcilerFactory(cluster, data),
>>>>>>> 9f594611
	}

	if err := reconciling.ReconcileSecrets(ctx, []reconciling.NamedSecretReconcilerFactory{reconciler}, secretNamespace, r); err != nil {
		return nil, fmt.Errorf("failed to ensure Secret: %w", err)
	}

	return &providerconfig.GlobalSecretKeySelector{
		ObjectReference: corev1.ObjectReference{
<<<<<<< HEAD
			Name:      secretName,
			Namespace: secretNamespace,
=======
			Name:      resources.ExternalClusterKubeconfigPrefix,
			Namespace: namespace,
>>>>>>> 9f594611
		},
	}, nil
}

<<<<<<< HEAD
func credentialSecretReconcilerFactory(secretName string, clusterLabels map[string]string, secretData map[string][]byte) (reconciling.NamedSecretReconcilerFactory, error) {
	projectID := clusterLabels[kubermaticv1.ProjectIDLabelKey]
	if len(projectID) == 0 {
		return nil, fmt.Errorf("cluster is missing '%s' label", kubermaticv1.ProjectIDLabelKey)
	}

	return func() (name string, reconciler reconciling.SecretReconciler) {
		return secretName, func(existing *corev1.Secret) (*corev1.Secret, error) {
=======
func kubeconfigSecretReconcilerFactory(cluster *kubermaticv1.ExternalCluster, secretData map[string][]byte) reconciling.NamedSecretReconcilerFactory {
	return func() (string, reconciling.SecretReconciler) {
		return resources.ExternalClusterKubeconfigPrefix, func(existing *corev1.Secret) (*corev1.Secret, error) {
>>>>>>> 9f594611
			if existing.Labels == nil {
				existing.Labels = map[string]string{}
			}

			existing.Labels[kubermaticv1.ProjectIDLabelKey] = projectID
			existing.Data = secretData

			return existing, nil
		}
	}, nil
}

func (r *reconciler) upgradeAction(ctx context.Context,
	log *zap.SugaredLogger,
	externalCluster *kubermaticv1.ExternalCluster) (*batchv1.Job, error) {
	manifestRef := externalCluster.Spec.CloudSpec.KubeOne.ManifestReference
	kubeOneNamespaceName := kubernetesprovider.GetKubeOneNamespaceName(externalCluster.Name)

	manifestSecret := &corev1.Secret{}
	if err := r.Get(ctx, types.NamespacedName{Namespace: kubeOneNamespaceName, Name: manifestRef.Name}, manifestSecret); err != nil {
		return nil, nil
	}
	currentManifest := manifestSecret.Data[resources.KubeOneManifest]

	clusterClient, err := kuberneteshelper.GetClusterClient(ctx, externalCluster, r.Client)
	if err != nil {
		return nil, err
	}

	version, err := kuberneteshelper.GetVersion(clusterClient)
	if err != nil {
		return nil, err
	}
	currentVersion := version.String()
	desiredVersion, err := getDesiredVersion(currentManifest)
	if err != nil {
		return nil, err
	}

	isdesiredPhase := sets.NewString(string(kubermaticv1.ExternalClusterPhaseError), string(kubermaticv1.ExternalClusterPhaseRunning)).Has(string(externalCluster.Status.Condition.Phase))
	// proceed only when desiredVersion is different from currentVersion or clusterphase is desiredPhase.
	if currentVersion == desiredVersion || !isdesiredPhase {
		return nil, nil
	}

	log.Infow("Upgrading kubeone cluster...", "from", currentVersion, "to", desiredVersion)
	if err := r.updateClusterStatus(ctx, externalCluster, kubermaticv1.ExternalClusterPhaseReconciling); err != nil {
		return nil, err
	}

	upgradeJob, err := r.initiateClusterUpgrade(ctx, log, currentVersion, desiredVersion, externalCluster)
	if err != nil {
		log.Errorw("failed to upgrade kubeone cluster", zap.Error(err))
		return nil, err
	}

	return upgradeJob, nil
}

func (r *reconciler) initiateClusterUpgrade(ctx context.Context,
	log *zap.SugaredLogger,
	currentVersion, desiredVersion string,
	cluster *kubermaticv1.ExternalCluster) (*batchv1.Job, error) {
	log.Info("Upgrading kubeone cluster...")

	if err := r.updateClusterStatus(ctx, cluster, kubermaticv1.ExternalClusterPhaseReconciling); err != nil {
		return nil, err
	}

	job, err := r.generateKubeOneActionJob(ctx, log, cluster, UpgradeControlPlaneAction)
	if err != nil {
		return nil, err
	}

	log.Info("Creating kubeone job to upgrade kubeone...")
	if err := r.Create(ctx, job); ctrlruntimeclient.IgnoreAlreadyExists(err) != nil {
		return nil, err
	}

	if err := r.Get(ctx, ctrlruntimeclient.ObjectKey{Namespace: job.Namespace, Name: job.Name}, job); err != nil {
		return nil, fmt.Errorf("failed to get kubeone upgrade job: %w", err)
	}

	if job.Status.Active > 0 {
		log.Info("kubeone upgrade job active")
		return nil, nil
	}

	// job failed.
	if job.Status.Succeeded == 0 && job.Status.Failed >= 1 {
		log.Info("kubeone upgrade failed...")
		if err := r.updateClusterStatus(ctx, cluster, kubermaticv1.ExternalClusterPhaseError); err != nil {
			return nil, err
		}
		// delete kubeone job alongwith its pods as no longer required.
		propagationPolicy := metav1.DeletePropagationBackground
		err = r.Delete(ctx, job, &ctrlruntimeclient.DeleteOptions{PropagationPolicy: &propagationPolicy})
		if err != nil {
			return nil, err
		}
		return nil, errors.New("kubeone upgrade failed")
	}

	if currentVersion != desiredVersion {
		return nil, errors.New("kubeone upgrade job succeeded but desiredVersion != currentVersion")
	}
	log.Info("KubeOne Cluster Upgraded!")
	if err := r.updateClusterStatus(ctx, cluster, kubermaticv1.ExternalClusterPhaseRunning); err != nil {
		return nil, err
	}
	// delete kubeone job alongwith its pods as no longer required.
	propagationPolicy := metav1.DeletePropagationBackground
	err = r.Delete(ctx, job, &ctrlruntimeclient.DeleteOptions{PropagationPolicy: &propagationPolicy})
	if err != nil {
		return nil, err
	}

	return job, nil
}

func (r *reconciler) migrateAction(ctx context.Context,
	log *zap.SugaredLogger,
	externalCluster *kubermaticv1.ExternalCluster) (*batchv1.Job, error) {
	manifestRef := externalCluster.Spec.CloudSpec.KubeOne.ManifestReference
	kubeOneNamespace := manifestRef.Namespace
	manifestSecret := &corev1.Secret{}
	if err := r.Get(ctx, types.NamespacedName{Namespace: kubeOneNamespace, Name: manifestRef.Name}, manifestSecret); err != nil {
		log.Errorw("can not retrieve kubeone manifest secret", zap.Error(err))
		return nil, err
	}
	currentManifest := manifestSecret.Data[resources.KubeOneManifest]

	clusterClient, err := kuberneteshelper.GetClusterClient(ctx, externalCluster, r.Client)
	if err != nil {
		return nil, err
	}
	currentContainerRuntime, err := kuberneteshelper.CheckContainerRuntime(ctx, clusterClient)
	if err != nil {
		return nil, err
	}
	desiredContainerRuntime, err := getDesiredContainerRuntime(currentManifest)
	if err != nil {
		return nil, err
	}

	isdesiredPhase := sets.NewString(string(kubermaticv1.ExternalClusterPhaseError), string(kubermaticv1.ExternalClusterPhaseRunning)).Has(string(externalCluster.Status.Condition.Phase))
	if !isdesiredPhase || currentContainerRuntime == desiredContainerRuntime || desiredContainerRuntime != resources.ContainerRuntimeContainerd {
		return nil, nil
	}

	log.Infow("Migrating kubeone cluster container runtime...", "from", currentContainerRuntime, "to", desiredContainerRuntime)
	migratePod, err := r.initiateClusterMigration(ctx, log, currentContainerRuntime, desiredContainerRuntime, externalCluster)
	if err != nil {
		log.Errorw("failed to migrate kubeone cluster", zap.Error(err))
		return nil, err
	}

	return migratePod, nil
}

func (r *reconciler) initiateClusterMigration(ctx context.Context,
	log *zap.SugaredLogger,
	currentContainerRuntime, desiredContainerRuntime string,
	cluster *kubermaticv1.ExternalCluster) (*batchv1.Job, error) {
	log.Info("Migrating kubeone cluster...")

	if err := r.updateClusterStatus(ctx, cluster, kubermaticv1.ExternalClusterPhaseReconciling); err != nil {
		return nil, err
	}

	job, err := r.generateKubeOneActionJob(ctx, log, cluster, MigrateContainerRuntimeAction)
	if err != nil {
		return nil, fmt.Errorf("could not generate kubeone pod %s/%s to migrate container runtime: %w", job.Name, job.Namespace, err)
	}

	log.Info("Creating kubeone job to migrate kubeone...")
	if err := r.Create(ctx, job); ctrlruntimeclient.IgnoreAlreadyExists(err) != nil {
		return nil, fmt.Errorf("could not create kubeone job %s/%s to migrate kubeone cluster: %w", job.Name, job.Namespace, err)
	}

	if err := r.Get(ctx, ctrlruntimeclient.ObjectKey{Namespace: job.Namespace, Name: job.Name}, job); err != nil {
		return nil, fmt.Errorf("failed to get kubeone upgrade job: %w", err)
	}

	if job.Status.Active > 0 {
		log.Info("kubeone migrate job active")
		return nil, nil
	}

	// job failed.
	if job.Status.Succeeded == 0 && job.Status.Failed >= 1 {
		if err := r.updateClusterStatus(ctx, cluster, kubermaticv1.ExternalClusterPhaseError); err != nil {
			return nil, err
		}
		// delete kubeone job alongwith its pods as no longer required.
		propagationPolicy := metav1.DeletePropagationBackground
		err = r.Delete(ctx, job, &ctrlruntimeclient.DeleteOptions{PropagationPolicy: &propagationPolicy})
		if err != nil {
			return nil, err
		}
		return nil, errors.New("kubeone migration failed")
	}

	if currentContainerRuntime != desiredContainerRuntime {
		return nil, fmt.Errorf("kubeone migrate job succeeded but currentContainerRuntime != desiredContainerRuntime")
	}
	log.Info("KubeOne Cluster Migrated!")
	if err := r.updateClusterStatus(ctx, cluster, kubermaticv1.ExternalClusterPhaseRunning); err != nil {
		return nil, err
	}
	// delete kubeone job alongwith its pods as no longer required.
	propagationPolicy := metav1.DeletePropagationBackground
	err = r.Delete(ctx, job, &ctrlruntimeclient.DeleteOptions{PropagationPolicy: &propagationPolicy})
	if err != nil {
		return nil, err
	}

	return job, nil
}

func (r *reconciler) generateKubeOneActionJob(ctx context.Context, log *zap.SugaredLogger, externalCluster *kubermaticv1.ExternalCluster, action string) (*batchv1.Job, error) {
	var kubeoneJobName, kubeoneCMName string
	var sshSecret, manifestSecret *corev1.Secret
	var err error
	kubeOne := externalCluster.Spec.CloudSpec.KubeOne
	envVar := []corev1.EnvVar{}
	volumes := []corev1.Volume{}
	providerName := kubeOne.ProviderName
	kubeOneNamespaceName := kubernetesprovider.GetKubeOneNamespaceName(externalCluster.Name)

	if kubeOne.SSHReference != nil {
		sshSecret, err = r.getKubeOneSecret(ctx, *kubeOne.SSHReference)
		if err != nil {
			log.Errorw("could not find kubeone ssh secret", zap.Error(err))
			return nil, err
		}
	}
	if kubeOne.ManifestReference != nil {
		manifestSecret, err = r.getKubeOneSecret(ctx, *kubeOne.ManifestReference)
		if err != nil {
			log.Errorw("could not find kubeone manifest secret", zap.Error(err))
			return nil, err
		}
	}

	// provider credentials not required for importing the cluster.
	if action != ImportAction {
		credentialSecret, err := r.getKubeOneSecret(ctx, *kubeOne.CredentialsReference)
		if err != nil {
			log.Errorw("could not find kubeone credential secret", zap.Error(err))
			return nil, err
		}
		envVar = setEnvForProvider(providerName, envVar, credentialSecret)
	}

	// storing kubeone pod scripts in a configMap.
	cm := generateConfigMap(kubeOneNamespaceName, action)
	if err := r.Create(ctx, cm); ctrlruntimeclient.IgnoreAlreadyExists(err) != nil {
		return nil, fmt.Errorf("failed to create kubeone script configmap: %w", err)
	}

	_, ok := sshSecret.Data[resources.KubeOneSSHPassphrase]
	if ok {
		envVar = append(
			envVar,
			corev1.EnvVar{
				Name: "PASSPHRASE",
				ValueFrom: &corev1.EnvVarSource{
					SecretKeyRef: &corev1.SecretKeySelector{
						LocalObjectReference: corev1.LocalObjectReference{
							Name: sshSecret.Name,
						},
						Key: resources.KubeOneSSHPassphrase,
					},
				},
			},
		)
	}

	vm := []corev1.VolumeMount{}
	vmInit := []corev1.VolumeMount{}

	vmInit = append(
		vmInit,
		corev1.VolumeMount{
			Name:      "rw-manifest-volume",
			MountPath: "/kubeonemanifest",
		},
		corev1.VolumeMount{
			Name:      "manifest-volume",
			MountPath: "/manifest",
		},
	)

	vm = append(
		vm,
		corev1.VolumeMount{
			Name:      "ssh-volume",
			MountPath: "/root/.ssh",
		},
		corev1.VolumeMount{
			Name:      "rw-manifest-volume",
			MountPath: "/kubeonemanifest",
		},
		corev1.VolumeMount{
			Name:      "script-volume",
			MountPath: "/scripts",
		},
	)

	switch {
	case action == ImportAction:
		kubeoneJobName = KubeOneImportJob
		kubeoneCMName = KubeOneImportConfigMap
	case action == UpgradeControlPlaneAction:
		kubeoneJobName = KubeOneUpgradeJob
		kubeoneCMName = KubeOneUpgradeConfigMap
	case action == MigrateContainerRuntimeAction:
		kubeoneJobName = KubeOneMigrateJob
		kubeoneCMName = KubeOneMigrateConfigMap
	}

	job := &batchv1.Job{
		ObjectMeta: metav1.ObjectMeta{
			Name:      kubeoneJobName,
			Namespace: kubeOneNamespaceName,
			OwnerReferences: []metav1.OwnerReference{
				{
					Name:       externalCluster.Name,
					APIVersion: kubermaticv1.SchemeGroupVersion.String(),
					Kind:       kubermaticv1.ExternalClusterKind,
					Controller: pointer.Bool(true),
					UID:        externalCluster.GetUID(),
				},
			},
		},
		Spec: batchv1.JobSpec{
			Template: corev1.PodTemplateSpec{
				ObjectMeta: metav1.ObjectMeta{
					OwnerReferences: []metav1.OwnerReference{
						{
							Name:       externalCluster.Name,
							APIVersion: kubermaticv1.SchemeGroupVersion.String(),
							Kind:       kubermaticv1.ExternalClusterKind,
							Controller: pointer.Bool(true),
							UID:        externalCluster.GetUID(),
						},
					},
				},
				Spec: corev1.PodSpec{
					InitContainers: []corev1.Container{
						{
							Name:    "copy-ro-manifest",
							Image:   "busybox",
							Command: []string{"/bin/sh"},
							Args: []string{
								"-c",
								"cp /manifest/* /kubeonemanifest",
							},
							VolumeMounts: vmInit,
						},
					},
					Containers: []corev1.Container{
						{
							Name:    "kubeone",
							Image:   fmt.Sprintf("%s:%s", resources.KubeOneImage, resources.KubeOneImageTag),
							Command: []string{"/bin/sh"},
							Args: []string{
								"-c",
								"./scripts/script.sh",
							},
							Env:          envVar,
							Resources:    corev1.ResourceRequirements{},
							VolumeMounts: vm,
						},
					},
					Volumes: append(
						volumes,
						corev1.Volume{
							Name: "rw-manifest-volume",
							VolumeSource: corev1.VolumeSource{
								EmptyDir: &corev1.EmptyDirVolumeSource{},
							},
						},
						corev1.Volume{
							Name: "manifest-volume",
							VolumeSource: corev1.VolumeSource{
								Secret: &corev1.SecretVolumeSource{
									SecretName: manifestSecret.Name,
								},
							},
						},
						corev1.Volume{
							Name: "ssh-volume",
							VolumeSource: corev1.VolumeSource{
								Secret: &corev1.SecretVolumeSource{
									DefaultMode: pointer.Int32(256),
									SecretName:  sshSecret.Name,
								},
							},
						},
						corev1.Volume{
							Name: "script-volume",
							VolumeSource: corev1.VolumeSource{
								ConfigMap: &corev1.ConfigMapVolumeSource{
									LocalObjectReference: corev1.LocalObjectReference{
										Name: kubeoneCMName,
									},
									DefaultMode: pointer.Int32(448),
								},
							},
						},
					),
					RestartPolicy: corev1.RestartPolicyNever,
				},
			},
		},
	}

	return job, nil
}

func setEnvForProvider(providerName string, envVar []corev1.EnvVar, credentialSecret *corev1.Secret) []corev1.EnvVar {
	envVarSource := &corev1.EnvVarSource{
		SecretKeyRef: &corev1.SecretKeySelector{
			LocalObjectReference: corev1.LocalObjectReference{
				Name: credentialSecret.Name,
			},
		},
	}

	if providerName == resources.KubeOneAWS {
		envVarSource.SecretKeyRef.Key = resources.AWSAccessKeyID
		envVar = append(
			envVar,
			corev1.EnvVar{
				Name:      "AWS_ACCESS_KEY_ID",
				ValueFrom: envVarSource,
			},
		)
		envVarSource.SecretKeyRef.Key = resources.AWSSecretAccessKey
		envVar = append(
			envVar,
			corev1.EnvVar{
				Name:      "AWS_SECRET_ACCESS_KEY",
				ValueFrom: envVarSource,
			},
		)
	}
	if providerName == resources.KubeOneAzure {
		envVarSource.SecretKeyRef.Key = resources.AzureClientID
		envVar = append(
			envVar,
			corev1.EnvVar{
				Name:      "ARM_CLIENT_ID",
				ValueFrom: envVarSource,
			},
		)
		envVarSource.SecretKeyRef.Key = resources.AzureClientSecret
		envVar = append(
			envVar,
			corev1.EnvVar{
				Name:      "ARM_CLIENT_SECRET",
				ValueFrom: envVarSource,
			},
		)
		envVarSource.SecretKeyRef.Key = resources.AzureTenantID
		envVar = append(
			envVar,
			corev1.EnvVar{
				Name:      "ARM_TENANT_ID",
				ValueFrom: envVarSource,
			},
		)
		envVarSource.SecretKeyRef.Key = resources.AzureSubscriptionID
		envVar = append(
			envVar,
			corev1.EnvVar{
				Name:      "ARM_SUBSCRIPTION_ID",
				ValueFrom: envVarSource,
			},
		)
	}
	if providerName == resources.KubeOneDigitalOcean {
		envVarSource.SecretKeyRef.Key = resources.DigitaloceanToken
		envVar = append(
			envVar,
			corev1.EnvVar{
				Name:      "DIGITALOCEAN_TOKEN",
				ValueFrom: envVarSource,
			},
		)
	}
	if providerName == resources.KubeOneGCP {
		envVarSource.SecretKeyRef.Key = resources.GCPServiceAccount
		envVar = append(
			envVar,
			corev1.EnvVar{
				Name:      "GOOGLE_CREDENTIALS",
				ValueFrom: envVarSource,
			},
		)
	}
	if providerName == resources.KubeOneHetzner {
		envVarSource.SecretKeyRef.Key = resources.HetznerToken
		envVar = append(
			envVar,
			corev1.EnvVar{
				Name:      "HCLOUD_TOKEN",
				ValueFrom: envVarSource,
			},
		)
	}
	if providerName == resources.KubeOneNutanix {
		envVarSource.SecretKeyRef.Key = resources.NutanixEndpoint
		envVar = append(
			envVar,
			corev1.EnvVar{
				Name:      "NUTANIX_ENDPOINT",
				ValueFrom: envVarSource,
			},
		)
		envVarSource.SecretKeyRef.Key = resources.NutanixPort
		envVar = append(
			envVar,
			corev1.EnvVar{
				Name:      "NUTANIX_PORT",
				ValueFrom: envVarSource,
			},
		)
		envVarSource.SecretKeyRef.Key = resources.NutanixUsername
		envVar = append(
			envVar,
			corev1.EnvVar{
				Name:      "NUTANIX_USERNAME",
				ValueFrom: envVarSource,
			},
		)
		envVarSource.SecretKeyRef.Key = resources.NutanixPassword
		envVar = append(
			envVar,
			corev1.EnvVar{
				Name:      "NUTANIX_PASSWORD",
				ValueFrom: envVarSource,
			},
		)
		envVarSource.SecretKeyRef.Key = resources.NutanixCSIEndpoint
		envVar = append(
			envVar,
			corev1.EnvVar{
				Name:      "NUTANIX_PE_ENDPOINT",
				ValueFrom: envVarSource,
			},
		)
		envVarSource.SecretKeyRef.Key = resources.NutanixCSIUsername
		envVar = append(
			envVar,
			corev1.EnvVar{
				Name:      "NUTANIX_PE_USERNAME",
				ValueFrom: envVarSource,
			},
		)
		envVarSource.SecretKeyRef.Key = resources.NutanixCSIPassword
		envVar = append(
			envVar,
			corev1.EnvVar{
				Name:      "NUTANIX_PE_PASSWORD",
				ValueFrom: envVarSource,
			},
		)
		envVarSource.SecretKeyRef.Key = resources.NutanixAllowInsecure
		envVar = append(
			envVar,
			corev1.EnvVar{
				Name:      "NUTANIX_INSECURE",
				ValueFrom: envVarSource,
			},
		)
		envVarSource.SecretKeyRef.Key = resources.NutanixProxyURL
		envVar = append(
			envVar,
			corev1.EnvVar{
				Name:      "NUTANIX_PROXY_URL",
				ValueFrom: envVarSource,
			},
		)
		envVarSource.SecretKeyRef.Key = resources.NutanixClusterName
		envVar = append(
			envVar,
			corev1.EnvVar{
				Name:      "NUTANIX_CLUSTER_NAME",
				ValueFrom: envVarSource,
			},
		)
	}
	if providerName == resources.KubeOneOpenStack {
		envVarSource.SecretKeyRef.Key = resources.OpenstackAuthURL
		envVar = append(
			envVar,
			corev1.EnvVar{
				Name:      "OS_AUTH_URL",
				ValueFrom: envVarSource,
			},
		)
		envVarSource.SecretKeyRef.Key = resources.OpenstackUsername
		envVar = append(
			envVar,
			corev1.EnvVar{
				Name:      "OS_USERNAME",
				ValueFrom: envVarSource,
			},
		)
		envVarSource.SecretKeyRef.Key = resources.OpenstackPassword
		envVar = append(
			envVar,
			corev1.EnvVar{
				Name:      "OS_PASSWORD",
				ValueFrom: envVarSource,
			},
		)
		envVarSource.SecretKeyRef.Key = resources.OpenstackRegion
		envVar = append(
			envVar,
			corev1.EnvVar{
				Name:      "OS_REGION_NAME",
				ValueFrom: envVarSource,
			},
		)
		envVarSource.SecretKeyRef.Key = resources.OpenstackDomain
		envVar = append(
			envVar,
			corev1.EnvVar{
				Name:      "OS_DOMAIN_NAME",
				ValueFrom: envVarSource,
			},
		)
		envVarSource.SecretKeyRef.Key = resources.OpenstackTenantID
		envVar = append(
			envVar,
			corev1.EnvVar{
				Name:      "OS_TENANT_ID",
				ValueFrom: envVarSource,
			},
		)
		envVarSource.SecretKeyRef.Key = resources.OpenstackTenant
		envVar = append(
			envVar,
			corev1.EnvVar{
				Name:      "OS_TENANT_NAME",
				ValueFrom: envVarSource,
			},
		)
	}
	if providerName == resources.KubeOneEquinix {
		envVarSource.SecretKeyRef.Key = resources.PacketAPIKey
		envVar = append(
			envVar,
			corev1.EnvVar{
				Name:      "PACKET_API_KEY",
				ValueFrom: envVarSource,
			},
		)
		envVarSource.SecretKeyRef.Key = resources.PacketProjectID
		envVar = append(
			envVar,
			corev1.EnvVar{
				Name:      "PACKET_PROJECT_ID",
				ValueFrom: envVarSource,
			},
		)
	}
	if providerName == resources.KubeOneVSphere {
		envVarSource.SecretKeyRef.Key = resources.VsphereServer
		envVar = append(
			envVar,
			corev1.EnvVar{
				Name:      "VSPHERE_SERVER",
				ValueFrom: envVarSource,
			},
		)
		envVarSource.SecretKeyRef.Key = resources.VsphereUsername
		envVar = append(
			envVar,
			corev1.EnvVar{
				Name:      "VSPHERE_USER",
				ValueFrom: envVarSource,
			},
		)
		envVarSource.SecretKeyRef.Key = resources.VspherePassword
		envVar = append(
			envVar,
			corev1.EnvVar{
				Name:      "VSPHERE_PASSWORD",
				ValueFrom: envVarSource,
			},
		)
	}

	return envVar
}

func generateConfigMap(namespace, action string) *corev1.ConfigMap {
	var name, scriptToRun string
	scriptToRun = resources.KubeOneScript

	switch {
	case action == ImportAction:
		name = KubeOneImportConfigMap
		scriptToRun += "kubeone kubeconfig --manifest kubeonemanifest/manifest"
	case action == UpgradeControlPlaneAction:
		name = KubeOneUpgradeConfigMap
		scriptToRun += "kubeone apply --manifest kubeonemanifest/manifest -y --log-format json"
	case action == MigrateContainerRuntimeAction:
		name = KubeOneMigrateConfigMap
		scriptToRun += "kubeone migrate to-containerd --manifest kubeonemanifest/manifest --log-format json"
	}

	return &corev1.ConfigMap{
		ObjectMeta: metav1.ObjectMeta{
			Name:      name,
			Namespace: namespace,
		},
		Data: map[string]string{
			"script.sh": scriptToRun,
		},
	}
}

func (r *reconciler) handleDeletion(ctx context.Context, log *zap.SugaredLogger, ns *corev1.Namespace, externalCluster *kubermaticv1.ExternalCluster, kubeoneSecrets []corev1.Secret) error {
	if err := r.updateClusterStatus(ctx, externalCluster, kubermaticv1.ExternalClusterPhaseDeleting); err != nil {
		return err
	}
	if kuberneteshelper.HasFinalizer(externalCluster, kubermaticv1.ExternalClusterKubeOneNamespaceCleanupFinalizer) {
		if err := r.Delete(ctx, ns); err != nil {
			return err
		}
		if err := kuberneteshelper.TryRemoveFinalizer(ctx, r, externalCluster, kubermaticv1.ExternalClusterKubeOneNamespaceCleanupFinalizer); err != nil {
			log.Errorw("failed to remove kubeone namespace finalizer", zap.Error(err))
			return err
		}
	}
	if kuberneteshelper.HasFinalizer(externalCluster, kubermaticv1.ExternalClusterKubeOneCleanupFinalizer) {
		if err := r.deleteSecrets(ctx, kubeoneSecrets); err != nil {
			return err
		}

		return kuberneteshelper.TryRemoveFinalizer(ctx, r, externalCluster, kubermaticv1.ExternalClusterKubeOneCleanupFinalizer)
	}

	return nil
}

func (r *reconciler) updateClusterStatus(ctx context.Context,
	externalCluster *kubermaticv1.ExternalCluster,
	phase kubermaticv1.ExternalClusterPhase) error {
	oldexternalCluster := externalCluster.DeepCopy()
	externalCluster.Status.Condition.Phase = phase
	if phase == kubermaticv1.ExternalClusterPhaseError {
		var phaseError kubermaticv1.ExternalClusterPhase
		// fetch failed pod, assuming only one failed pod in namespace as deleting jobs after each operation.
		podList := &corev1.PodList{}
		err := r.List(ctx,
			podList,
			&ctrlruntimeclient.ListOptions{
				FieldSelector: fields.OneTermEqualSelector(podPhaseKey, string(corev1.PodFailed)),
				Namespace:     kubernetesprovider.GetKubeOneNamespaceName(externalCluster.Name),
			},
		)
		if err != nil {
			return err
		}
		if len(podList.Items) == 0 {
			return fmt.Errorf("no failed pods in kubeone namespace: %s", kubernetesprovider.GetKubeOneNamespaceName(externalCluster.Name))
		}
		failedPod := podList.Items[0]
		statusList := failedPod.Status.ContainerStatuses
		// determine kubeone error using failed pod exitcode.
		if len(statusList) > 0 {
			exitCode := statusList[0].State.Terminated.ExitCode
			phaseError = determineExitCode(exitCode)
		}
		// fetch error message from failed pod logs.
		logError, err := getPodLogs(ctx, &failedPod)
		if err != nil {
			return err
		}
		externalCluster.Status.Condition = kubermaticv1.ExternalClusterCondition{
			Phase:   phaseError,
			Message: logError,
		}
	}
	if err := r.Patch(ctx, externalCluster, ctrlruntimeclient.MergeFrom(oldexternalCluster)); err != nil {
		r.log.Errorw("failed to update external cluster status", zap.Error(err))
		return err
	}
	return nil
}

func (r *reconciler) getKubeOneSecret(ctx context.Context, ref providerconfig.GlobalSecretKeySelector) (*corev1.Secret, error) {
	secret := &corev1.Secret{}
	if err := r.Get(ctx, ctrlruntimeclient.ObjectKey{Namespace: ref.Namespace, Name: ref.Name}, secret); err != nil {
		return nil, err
	}
	return secret, nil
}

func GetKubeOneNamespaceName(externalClusterName string) string {
	return fmt.Sprintf("%s-%s", resources.KubeOneNamespacePrefix, externalClusterName)
}

func (r *reconciler) createKubeOneNamespace(ctx context.Context, extexternalClusterName string) error {
	kubeOneNamespace := &corev1.Namespace{
		ObjectMeta: metav1.ObjectMeta{
			Name: kubernetesprovider.GetKubeOneNamespaceName(extexternalClusterName),
		},
	}
	if err := r.Create(ctx, kubeOneNamespace); ctrlruntimeclient.IgnoreAlreadyExists(err) != nil {
		return fmt.Errorf("failed to create kubeone cluster namespace: %w", err)
	}

	return nil
}

func (r *reconciler) getKubeOneNamespace(ctx context.Context, extexternalClusterName string) (*corev1.Namespace, error) {
	ns := &corev1.Namespace{}
	name := types.NamespacedName{Name: kubernetesprovider.GetKubeOneNamespaceName(extexternalClusterName)}
	if err := r.Get(ctx, name, ns); err != nil {
		return nil, err
	}
	return ns, nil
}

func getDesiredVersion(currentManifest []byte) (string, error) {
	cluster := &kubeonev1beta2.KubeOneCluster{}
	if err := yaml.UnmarshalStrict(currentManifest, cluster); err != nil {
		return "", fmt.Errorf("failed to decode manifest secret data: %w", err)
	}

	return cluster.Versions.Kubernetes, nil
}

func getDesiredContainerRuntime(currentManifest []byte) (string, error) {
	cluster := &kubeonev1beta2.KubeOneCluster{}
	if err := yaml.UnmarshalStrict(currentManifest, cluster); err != nil {
		return "", fmt.Errorf("failed to decode manifest secret data: %w", err)
	}
	if cluster.ContainerRuntime.Docker != nil {
		return resources.ContainerRuntimeDocker, nil
	} else if cluster.ContainerRuntime.Containerd != nil {
		return resources.ContainerRuntimeContainerd, nil
	}
	return "", nil
}

func getPodLogs(ctx context.Context, pod *corev1.Pod) (string, error) {
	config := ctrlruntime.GetConfigOrDie()
	clientset, err := kubernetes.NewForConfig(config)
	if err != nil {
		return "", fmt.Errorf("failed to create client: %w", err)
	}

	req := clientset.CoreV1().Pods(pod.Namespace).GetLogs(pod.Name, &corev1.PodLogOptions{})
	podLogs, err := req.Stream(ctx)
	if err != nil {
		return "", fmt.Errorf("error in opening stream: %w", err)
	}
	defer podLogs.Close()

	buf := new(bytes.Buffer)
	_, err = io.Copy(buf, podLogs)
	if err != nil {
		return "", fmt.Errorf("error in copy information from podLogs to buf: %w", err)
	}
	str := buf.String()

	return str, nil
}

func determineExitCode(exitCode int32) kubermaticv1.ExternalClusterPhase {
	var phaseError kubermaticv1.ExternalClusterPhase
	switch {
	case exitCode == fail.RuntimeErrorExitCode:
		phaseError = kubermaticv1.ExternalClusterPhaseRuntimeError
	case exitCode == fail.EtcdErrorExitCode:
		phaseError = kubermaticv1.ExternalClusterPhaseEtcdError
	case exitCode == fail.KubeClientErrorExitCode:
		phaseError = kubermaticv1.ExternalClusterPhaseKubeClientError
	case exitCode == fail.SSHErrorExitCode:
		phaseError = kubermaticv1.ExternalClusterPhaseSSHError
	case exitCode == fail.ConnectionErrorExitCode:
		phaseError = kubermaticv1.ExternalClusterPhaseConnectionError
	case exitCode == fail.ConfigErrorExitCode:
		phaseError = kubermaticv1.ExternalClusterPhaseConfigError
	default:
		phaseError = kubermaticv1.ExternalClusterPhaseError
	}
	return phaseError
}<|MERGE_RESOLUTION|>--- conflicted
+++ resolved
@@ -35,11 +35,6 @@
 	"k8c.io/kubermatic/v2/pkg/provider"
 	kubernetesprovider "k8c.io/kubermatic/v2/pkg/provider/kubernetes"
 	"k8c.io/kubermatic/v2/pkg/resources"
-<<<<<<< HEAD
-=======
-	"k8c.io/kubermatic/v2/pkg/util/restmapper"
->>>>>>> 9f594611
-	"k8c.io/reconciler/pkg/reconciling"
 
 	batchv1 "k8s.io/api/batch/v1"
 	corev1 "k8s.io/api/core/v1"
@@ -165,11 +160,7 @@
 
 func ByNameAndNamespace() predicate.Funcs {
 	return kubermaticpred.Factory(func(o ctrlruntimeclient.Object) bool {
-<<<<<<< HEAD
 		return strings.HasPrefix(o.GetName(), resources.KubeOneManifestSecretPrefix) && strings.HasPrefix(o.GetNamespace(), resources.KubermaticNamespace)
-=======
-		return strings.HasPrefix(o.GetName(), resources.KubeOneManifestSecretPrefix) && strings.HasPrefix(o.GetNamespace(), resources.KubeOneNamespacePrefix)
->>>>>>> 9f594611
 	})
 }
 
@@ -214,21 +205,8 @@
 	}
 }
 
-func ExternalClusterPausedChecker(ctx context.Context, externalClusterName string, masterClient ctrlruntimeclient.Client) (bool, error) {
-	externalCluster := &kubermaticv1.ExternalCluster{}
-	if err := masterClient.Get(ctx, types.NamespacedName{Name: externalClusterName}, externalCluster); err != nil {
-		if apierrors.IsNotFound(err) {
-			return false, nil
-		}
-
-		return false, fmt.Errorf("failed to get external cluster %q: %w", externalClusterName, err)
-	}
-
-	return externalCluster.Spec.Pause, nil
-}
-
 func (r *reconciler) Reconcile(ctx context.Context, request reconcile.Request) (reconcile.Result, error) {
-	paused, err := ExternalClusterPausedChecker(ctx, request.Name, r.Client)
+	paused, err := kuberneteshelper.ExternalClusterPausedChecker(ctx, request.Name, r.Client)
 	if err != nil {
 		return reconcile.Result{}, fmt.Errorf("failed to check kubeone external cluster pause status: %w", err)
 	}
@@ -255,7 +233,8 @@
 		return nil
 	}
 
-	err := r.createKubeOneNamespace(ctx, externalCluster.Name)
+	kubeOneNamespaceName := externalCluster.GetKubeOneNamespaceName()
+	err := r.createKubeOneNamespace(ctx, kubeOneNamespaceName)
 	if err != nil {
 		return err
 	}
@@ -284,8 +263,9 @@
 		return err
 	}
 
-	kubeOneNamespace, err := r.getKubeOneNamespace(ctx, externalCluster.Name)
-	if err != nil {
+	kubeOneNamespace := &corev1.Namespace{}
+	name := types.NamespacedName{Name: kubeOneNamespaceName}
+	if err := r.Get(ctx, name, kubeOneNamespace); err != nil {
 		return err
 	}
 
@@ -321,7 +301,7 @@
 
 func (r *reconciler) syncSecrets(ctx context.Context, secrets []corev1.Secret, externalCluster *kubermaticv1.ExternalCluster) error {
 	for _, secret := range secrets {
-		if _, err := r.CreateOrUpdateSecretForCluster(ctx, externalCluster, secret.Data, secret.Name, GetKubeOneNamespaceName(externalCluster.Name)); ctrlruntimeclient.IgnoreAlreadyExists(err) != nil {
+		if _, err := kubernetesprovider.CreateOrUpdateSecretForCluster(ctx, r, externalCluster, secret.Data, secret.Name, externalCluster.GetKubeOneNamespaceName()); ctrlruntimeclient.IgnoreAlreadyExists(err) != nil {
 			return err
 		}
 	}
@@ -355,9 +335,9 @@
 func (r *reconciler) initiateImportCluster(ctx context.Context,
 	log *zap.SugaredLogger,
 	externalCluster *kubermaticv1.ExternalCluster) (*kubermaticv1.ExternalCluster, error) {
-	log.Info("Importing kubeone luster...")
-
-	kubeoneNamespace := kubernetesprovider.GetKubeOneNamespaceName(externalCluster.Name)
+	log.Info("Importing kubeone cluster...")
+
+	kubeoneNamespace := externalCluster.GetKubeOneNamespaceName()
 
 	if err := r.updateClusterStatus(ctx, externalCluster, kubermaticv1.ExternalClusterPhaseProvisioning); err != nil {
 		return nil, err
@@ -379,14 +359,14 @@
 	}
 
 	if job.Status.Active > 0 {
-		log.Info("kubeone import job active")
+		log.Info("Kubeone import job active")
 		return nil, nil
 	}
 
 	// job failed.
 	if job.Status.Succeeded == 0 && job.Status.Failed >= 1 {
 		// update kubeone externalcluster status.
-		log.Info("kubeone import failed!")
+		log.Info("Kubeone import failed!")
 		if err := r.updateClusterStatus(ctx, externalCluster, kubermaticv1.ExternalClusterPhaseError); err != nil {
 			return nil, err
 		}
@@ -425,7 +405,7 @@
 		return nil, err
 	}
 
-	log.Info("fetched config from the kubeone pod")
+	log.Info("Fetched config from the kubeone pod")
 
 	secretName := externalCluster.GetKubeconfigSecretName()
 	secretNamespace := resources.KubermaticNamespace
@@ -433,7 +413,7 @@
 	data := map[string][]byte{
 		resources.ExternalClusterKubeconfig: []byte(config),
 	}
-	kubeconfigRef, err := r.CreateOrUpdateSecretForCluster(ctx, externalCluster, data, secretName, secretNamespace)
+	kubeconfigRef, err := kubernetesprovider.CreateOrUpdateSecretForCluster(ctx, r, externalCluster, data, secretName, secretNamespace)
 	if err != nil {
 		return nil, err
 	}
@@ -459,193 +439,11 @@
 	return externalCluster, nil
 }
 
-func (r *reconciler) CreateOrUpdateSecretForCluster(ctx context.Context, externalcluster *kubermaticv1.ExternalCluster, secretData map[string][]byte, secretName, secretNamespace string) (*providerconfig.GlobalSecretKeySelector, error) {
-	reconciler, err := credentialSecretReconcilerFactory(secretName, externalcluster.Labels, secretData)
-	if err != nil {
-<<<<<<< HEAD
-		return nil, err
-=======
-		if !apierrors.IsNotFound(err) {
-			return err
-		}
-	} else {
-		err = r.checkPodStatus(ctx, log, pod, externalCluster, action)
-		if err != nil {
-			return err
-		}
-	}
-	return nil
-}
-
-func getDesiredContainerRuntime(currentManifest []byte) (string, error) {
-	cluster := &kubeonev1beta2.KubeOneCluster{}
-	if err := yaml.UnmarshalStrict(currentManifest, cluster); err != nil {
-		return "", fmt.Errorf("failed to decode manifest secret data: %w", err)
-	}
-	if cluster.ContainerRuntime.Docker != nil {
-		return resources.ContainerRuntimeDocker, nil
-	} else if cluster.ContainerRuntime.Containerd != nil {
-		return resources.ContainerRuntimeContainerd, nil
-	}
-	return "", nil
-}
-
-func (r *reconciler) updateClusterStatus(ctx context.Context,
-	externalCluster *kubermaticv1.ExternalCluster,
-	status kubermaticv1.ExternalClusterCondition) error {
-	oldexternalCluster := externalCluster.DeepCopy()
-	externalCluster.Status.Condition = status
-	if err := r.Patch(ctx, externalCluster, ctrlruntimeclient.MergeFrom(oldexternalCluster)); err != nil {
-		r.log.Errorw("failed to update external cluster status", zap.Error(err))
-		return err
-	}
-	return nil
-}
-
-func (r *reconciler) checkPodStatus(ctx context.Context,
-	log *zap.SugaredLogger,
-	pod *corev1.Pod,
-	externalCluster *kubermaticv1.ExternalCluster,
-	action string,
-) error {
-	log.Infow("Checking kubeone pod status...", "Pod", pod.Name)
-	if pod.Status.Phase == corev1.PodSucceeded {
-		// update kubeone externalcluster status.
-		if err := r.updateClusterStatus(ctx, externalCluster, kubermaticv1.ExternalClusterCondition{
-			Phase: kubermaticv1.ExternalClusterPhaseRunning,
-		}); err != nil {
-			return err
-		}
-		if action == UpgradeControlPlaneAction {
-			log.Info("KubeOne Cluster Upgraded!")
-		} else if action == MigrateContainerRuntimeAction {
-			log.Info("KubeOne Cluster Migrated!")
-		}
-		if err := r.Delete(ctx, pod); err != nil {
-			return err
-		}
-	} else if pod.Status.Phase == corev1.PodFailed {
-		var errorMessage string
-		var kubeOneLogVar kubeOneLog
-		var phaseError kubermaticv1.ExternalClusterPhase
-
-		// fetch kubeone error code
-		statusList := pod.Status.ContainerStatuses
-		if len(statusList) > 0 {
-			exitCode := statusList[0].State.Terminated.ExitCode
-			phaseError = determineExitCode(exitCode)
-		}
-
-		logs, err := getPodLogs(ctx, pod)
-		if err != nil {
-			return err
-		}
-
-		logLines := strings.Split(logs, "\n")
-		for _, logLine := range logLines {
-			err = json.Unmarshal([]byte(logLine), &kubeOneLogVar)
-			if err == nil {
-				if kubeOneLogVar.Level == KubeOneLogLevelError {
-					errorMessage = kubeOneLogVar.Message
-				}
-			}
-		}
-
-		log.Errorw("failed operation on kubeone cluster, for details check external cluster status", "operation", action)
-
-		if err := r.updateClusterStatus(ctx, externalCluster, kubermaticv1.ExternalClusterCondition{
-			Phase:   phaseError,
-			Message: errorMessage,
-		}); err != nil {
-			return err
-		}
-		if err := r.Delete(ctx, pod); err != nil {
-			return err
-		}
-	}
-
-	return nil
-}
-
-func determineExitCode(exitCode int32) kubermaticv1.ExternalClusterPhase {
-	var phaseError kubermaticv1.ExternalClusterPhase
-	switch {
-	case exitCode == fail.RuntimeErrorExitCode:
-		phaseError = kubermaticv1.ExternalClusterPhaseRuntimeError
-	case exitCode == fail.EtcdErrorExitCode:
-		phaseError = kubermaticv1.ExternalClusterPhaseEtcdError
-	case exitCode == fail.KubeClientErrorExitCode:
-		phaseError = kubermaticv1.ExternalClusterPhaseKubeClientError
-	case exitCode == fail.SSHErrorExitCode:
-		phaseError = kubermaticv1.ExternalClusterPhaseSSHError
-	case exitCode == fail.ConnectionErrorExitCode:
-		phaseError = kubermaticv1.ExternalClusterPhaseConnectionError
-	case exitCode == fail.ConfigErrorExitCode:
-		phaseError = kubermaticv1.ExternalClusterPhaseConfigError
-	default:
-		phaseError = kubermaticv1.ExternalClusterPhaseError
-	}
-	return phaseError
-}
-
-func (r *reconciler) CreateOrUpdateKubeconfigSecretForCluster(ctx context.Context, log *zap.SugaredLogger, cluster *kubermaticv1.ExternalCluster, kubeconfig, namespace string) (*providerconfig.GlobalSecretKeySelector, error) {
-	data := map[string][]byte{
-		resources.ExternalClusterKubeconfig: []byte(kubeconfig),
-	}
-
-	creators := []reconciling.NamedSecretReconcilerFactory{
-		kubeconfigSecretReconcilerFactory(cluster, data),
->>>>>>> 9f594611
-	}
-
-	if err := reconciling.ReconcileSecrets(ctx, []reconciling.NamedSecretReconcilerFactory{reconciler}, secretNamespace, r); err != nil {
-		return nil, fmt.Errorf("failed to ensure Secret: %w", err)
-	}
-
-	return &providerconfig.GlobalSecretKeySelector{
-		ObjectReference: corev1.ObjectReference{
-<<<<<<< HEAD
-			Name:      secretName,
-			Namespace: secretNamespace,
-=======
-			Name:      resources.ExternalClusterKubeconfigPrefix,
-			Namespace: namespace,
->>>>>>> 9f594611
-		},
-	}, nil
-}
-
-<<<<<<< HEAD
-func credentialSecretReconcilerFactory(secretName string, clusterLabels map[string]string, secretData map[string][]byte) (reconciling.NamedSecretReconcilerFactory, error) {
-	projectID := clusterLabels[kubermaticv1.ProjectIDLabelKey]
-	if len(projectID) == 0 {
-		return nil, fmt.Errorf("cluster is missing '%s' label", kubermaticv1.ProjectIDLabelKey)
-	}
-
-	return func() (name string, reconciler reconciling.SecretReconciler) {
-		return secretName, func(existing *corev1.Secret) (*corev1.Secret, error) {
-=======
-func kubeconfigSecretReconcilerFactory(cluster *kubermaticv1.ExternalCluster, secretData map[string][]byte) reconciling.NamedSecretReconcilerFactory {
-	return func() (string, reconciling.SecretReconciler) {
-		return resources.ExternalClusterKubeconfigPrefix, func(existing *corev1.Secret) (*corev1.Secret, error) {
->>>>>>> 9f594611
-			if existing.Labels == nil {
-				existing.Labels = map[string]string{}
-			}
-
-			existing.Labels[kubermaticv1.ProjectIDLabelKey] = projectID
-			existing.Data = secretData
-
-			return existing, nil
-		}
-	}, nil
-}
-
 func (r *reconciler) upgradeAction(ctx context.Context,
 	log *zap.SugaredLogger,
 	externalCluster *kubermaticv1.ExternalCluster) (*batchv1.Job, error) {
 	manifestRef := externalCluster.Spec.CloudSpec.KubeOne.ManifestReference
-	kubeOneNamespaceName := kubernetesprovider.GetKubeOneNamespaceName(externalCluster.Name)
+	kubeOneNamespaceName := externalCluster.GetKubeOneNamespaceName()
 
 	manifestSecret := &corev1.Secret{}
 	if err := r.Get(ctx, types.NamespacedName{Namespace: kubeOneNamespaceName, Name: manifestRef.Name}, manifestSecret); err != nil {
@@ -713,13 +511,13 @@
 	}
 
 	if job.Status.Active > 0 {
-		log.Info("kubeone upgrade job active")
+		log.Info("Kubeone upgrade job active")
 		return nil, nil
 	}
 
 	// job failed.
 	if job.Status.Succeeded == 0 && job.Status.Failed >= 1 {
-		log.Info("kubeone upgrade failed...")
+		log.Info("Kubeone upgrade failed!")
 		if err := r.updateClusterStatus(ctx, cluster, kubermaticv1.ExternalClusterPhaseError); err != nil {
 			return nil, err
 		}
@@ -814,7 +612,7 @@
 	}
 
 	if job.Status.Active > 0 {
-		log.Info("kubeone migrate job active")
+		log.Info("Kubeone migrate job active")
 		return nil, nil
 	}
 
@@ -835,6 +633,7 @@
 	if currentContainerRuntime != desiredContainerRuntime {
 		return nil, fmt.Errorf("kubeone migrate job succeeded but currentContainerRuntime != desiredContainerRuntime")
 	}
+
 	log.Info("KubeOne Cluster Migrated!")
 	if err := r.updateClusterStatus(ctx, cluster, kubermaticv1.ExternalClusterPhaseRunning); err != nil {
 		return nil, err
@@ -857,7 +656,7 @@
 	envVar := []corev1.EnvVar{}
 	volumes := []corev1.Volume{}
 	providerName := kubeOne.ProviderName
-	kubeOneNamespaceName := kubernetesprovider.GetKubeOneNamespaceName(externalCluster.Name)
+	kubeOneNamespaceName := externalCluster.GetKubeOneNamespaceName()
 
 	if kubeOne.SSHReference != nil {
 		sshSecret, err = r.getKubeOneSecret(ctx, *kubeOne.SSHReference)
@@ -1386,6 +1185,7 @@
 	phase kubermaticv1.ExternalClusterPhase) error {
 	oldexternalCluster := externalCluster.DeepCopy()
 	externalCluster.Status.Condition.Phase = phase
+	kubeoneNamespaceName := externalCluster.GetKubeOneNamespaceName()
 	if phase == kubermaticv1.ExternalClusterPhaseError {
 		var phaseError kubermaticv1.ExternalClusterPhase
 		// fetch failed pod, assuming only one failed pod in namespace as deleting jobs after each operation.
@@ -1394,14 +1194,14 @@
 			podList,
 			&ctrlruntimeclient.ListOptions{
 				FieldSelector: fields.OneTermEqualSelector(podPhaseKey, string(corev1.PodFailed)),
-				Namespace:     kubernetesprovider.GetKubeOneNamespaceName(externalCluster.Name),
+				Namespace:     kubeoneNamespaceName,
 			},
 		)
 		if err != nil {
 			return err
 		}
 		if len(podList.Items) == 0 {
-			return fmt.Errorf("no failed pods in kubeone namespace: %s", kubernetesprovider.GetKubeOneNamespaceName(externalCluster.Name))
+			return fmt.Errorf("no failed pods in kubeone namespace: %s", kubeoneNamespaceName)
 		}
 		failedPod := podList.Items[0]
 		statusList := failedPod.Status.ContainerStatuses
@@ -1435,14 +1235,10 @@
 	return secret, nil
 }
 
-func GetKubeOneNamespaceName(externalClusterName string) string {
-	return fmt.Sprintf("%s-%s", resources.KubeOneNamespacePrefix, externalClusterName)
-}
-
-func (r *reconciler) createKubeOneNamespace(ctx context.Context, extexternalClusterName string) error {
+func (r *reconciler) createKubeOneNamespace(ctx context.Context, namespace string) error {
 	kubeOneNamespace := &corev1.Namespace{
 		ObjectMeta: metav1.ObjectMeta{
-			Name: kubernetesprovider.GetKubeOneNamespaceName(extexternalClusterName),
+			Name: namespace,
 		},
 	}
 	if err := r.Create(ctx, kubeOneNamespace); ctrlruntimeclient.IgnoreAlreadyExists(err) != nil {
@@ -1450,15 +1246,6 @@
 	}
 
 	return nil
-}
-
-func (r *reconciler) getKubeOneNamespace(ctx context.Context, extexternalClusterName string) (*corev1.Namespace, error) {
-	ns := &corev1.Namespace{}
-	name := types.NamespacedName{Name: kubernetesprovider.GetKubeOneNamespaceName(extexternalClusterName)}
-	if err := r.Get(ctx, name, ns); err != nil {
-		return nil, err
-	}
-	return ns, nil
 }
 
 func getDesiredVersion(currentManifest []byte) (string, error) {
